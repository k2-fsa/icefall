# Copyright      2021  Fangjun Kuang (csukuangfj@gmail.com)

# See ../../LICENSE for clarification regarding multiple authors
#
# Licensed under the Apache License, Version 2.0 (the "License");
# you may not use this file except in compliance with the License.
# You may obtain a copy of the License at
#
#     http://www.apache.org/licenses/LICENSE-2.0
#
# Unless required by applicable law or agreed to in writing, software
# distributed under the License is distributed on an "AS IS" BASIS,
# WITHOUT WARRANTIES OR CONDITIONS OF ANY KIND, either express or implied.
# See the License for the specific language governing permissions and
# limitations under the License.

name: run-pre-trained-trandsucer-stateless-multi-datasets-librispeech-100h

on:
  push:
    branches:
      - master
  pull_request:
    types: [labeled]

  schedule:
    # minute (0-59)
    # hour (0-23)
    # day of the month (1-31)
    # month (1-12)
    # day of the week (0-6)
    # nightly build at 15:50 UTC time every day
    - cron: "50 15 * * *"

jobs:
  run_pre_trained_transducer_stateless_multi_datasets_librispeech_100h:
    if: github.event.label.name == 'ready' || github.event.label.name == 'run-decode' || github.event_name == 'push' || github.event_name == 'schedule'
    runs-on: ${{ matrix.os }}
    strategy:
      matrix:
        os: [ubuntu-18.04]
        python-version: [3.7, 3.8, 3.9]

      fail-fast: false

    steps:
      - uses: actions/checkout@v2
        with:
          fetch-depth: 0

      - name: Setup Python ${{ matrix.python-version }}
        uses: actions/setup-python@v2
        with:
          python-version: ${{ matrix.python-version }}
          cache: 'pip'
          cache-dependency-path: '**/requirements-ci.txt'

      - name: Install Python dependencies
        run: |
          grep -v '^#' ./requirements-ci.txt  | xargs -n 1 -L 1 pip install

      - name: Cache kaldifeat
        id: my-cache
        uses: actions/cache@v2
        with:
          path: |
            ~/tmp/kaldifeat
          key: cache-tmp-${{ matrix.python-version }}

      - name: Install kaldifeat
        if: steps.my-cache.outputs.cache-hit != 'true'
        shell: bash
        run: |
<<<<<<< HEAD
          mkdir -p ~/tmp
          cd ~/tmp
          git clone https://github.com/csukuangfj/kaldifeat
          cd kaldifeat
          mkdir build
          cd build
          cmake -DCMAKE_BUILD_TYPE=Release ..
          make -j2 _kaldifeat

      - name: Inference with pre-trained model
        shell: bash
        run: |
=======
          .github/scripts/install-kaldifeat.sh

      - name: Cache LibriSpeech test-clean and test-other datasets
        id: libri-test-clean-and-test-other-data
        uses: actions/cache@v2
        with:
          path: |
            ~/tmp/download
          key: cache-libri-test-clean-and-test-other

      - name: Download LibriSpeech test-clean and test-other
        if: steps.libri-test-clean-and-test-other-data.outputs.cache-hit != 'true'
        shell: bash
        run: |
          .github/scripts/download-librispeech-test-clean-and-test-other-dataset.sh

      - name: Prepare manifests for LibriSpeech test-clean and test-other
        shell: bash
        run: |
          .github/scripts/prepare-librispeech-test-clean-and-test-other-manifests.sh

      - name: Cache LibriSpeech test-clean and test-other fbank features
        id: libri-test-clean-and-test-other-fbank
        uses: actions/cache@v2
        with:
          path: |
            ~/tmp/fbank-libri
          key: cache-libri-fbank-test-clean-and-test-other

      - name: Compute fbank for LibriSpeech test-clean and test-other
        if: steps.libri-test-clean-and-test-other-fbank.outputs.cache-hit != 'true'
        shell: bash
        run: |
          .github/scripts/compute-fbank-librispeech-test-clean-and-test-other.sh

      - name: Inference with pre-trained model
        shell: bash
        env:
          GITHUB_EVENT_NAME: ${{ github.event_name }}
          GITHUB_EVENT_LABEL_NAME: ${{ github.event.label.name }}
        run: |
          mkdir -p egs/librispeech/ASR/data
          ln -sfv ~/tmp/fbank-libri egs/librispeech/ASR/data/fbank
          ls -lh egs/librispeech/ASR/data/*

>>>>>>> c9d84aeb
          sudo apt-get -qq install git-lfs tree sox
          export PYTHONPATH=$PWD:$PYTHONPATH
          export PYTHONPATH=~/tmp/kaldifeat/kaldifeat/python:$PYTHONPATH
          export PYTHONPATH=~/tmp/kaldifeat/build/lib:$PYTHONPATH
<<<<<<< HEAD
          .github/scripts/run-pre-trained-transducer-stateless-librispeech-100h.sh
=======

          .github/scripts/run-pre-trained-transducer-stateless-librispeech-100h.sh

      - name: Display decoding results for transducer_stateless_multi_datasets
        if: github.event_name == 'schedule' || github.event.label.name == 'run-decode'
        shell: bash
        run: |
          cd egs/librispeech/ASR/
          tree ./transducer_stateless_multi_datasets/exp

          cd transducer_stateless_multi_datasets
          echo "results for transducer_stateless_multi_datasets"
          echo "===greedy search==="
          find exp/greedy_search -name "log-*" -exec grep -n --color "best for test-clean" {} + | sort -n -k2
          find exp/greedy_search -name "log-*" -exec grep -n --color "best for test-other" {} + | sort -n -k2

          echo "===fast_beam_search==="
          find exp/fast_beam_search -name "log-*" -exec grep -n --color "best for test-clean" {} + | sort -n -k2
          find exp/fast_beam_search -name "log-*" -exec grep -n --color "best for test-other" {} + | sort -n -k2

          echo "===modified beam search==="
          find exp/modified_beam_search -name "log-*" -exec grep -n --color "best for test-clean" {} + | sort -n -k2
          find exp/modified_beam_search -name "log-*" -exec grep -n --color "best for test-other" {} + | sort -n -k2

      - name: Upload decoding results for transducer_stateless_multi_datasets
        uses: actions/upload-artifact@v2
        if: github.event_name == 'schedule' || github.event.label.name == 'run-decode'
        with:
          name: torch-${{ matrix.torch }}-python-${{ matrix.python-version }}-ubuntu-18.04-cpu-transducer_stateless_multi_datasets-100h-2022-02-21
          path: egs/librispeech/ASR/transducer_stateless_multi_datasets/exp/
>>>>>>> c9d84aeb
<|MERGE_RESOLUTION|>--- conflicted
+++ resolved
@@ -71,20 +71,6 @@
         if: steps.my-cache.outputs.cache-hit != 'true'
         shell: bash
         run: |
-<<<<<<< HEAD
-          mkdir -p ~/tmp
-          cd ~/tmp
-          git clone https://github.com/csukuangfj/kaldifeat
-          cd kaldifeat
-          mkdir build
-          cd build
-          cmake -DCMAKE_BUILD_TYPE=Release ..
-          make -j2 _kaldifeat
-
-      - name: Inference with pre-trained model
-        shell: bash
-        run: |
-=======
           .github/scripts/install-kaldifeat.sh
 
       - name: Cache LibriSpeech test-clean and test-other datasets
@@ -130,14 +116,10 @@
           ln -sfv ~/tmp/fbank-libri egs/librispeech/ASR/data/fbank
           ls -lh egs/librispeech/ASR/data/*
 
->>>>>>> c9d84aeb
           sudo apt-get -qq install git-lfs tree sox
           export PYTHONPATH=$PWD:$PYTHONPATH
           export PYTHONPATH=~/tmp/kaldifeat/kaldifeat/python:$PYTHONPATH
           export PYTHONPATH=~/tmp/kaldifeat/build/lib:$PYTHONPATH
-<<<<<<< HEAD
-          .github/scripts/run-pre-trained-transducer-stateless-librispeech-100h.sh
-=======
 
           .github/scripts/run-pre-trained-transducer-stateless-librispeech-100h.sh
 
@@ -167,5 +149,4 @@
         if: github.event_name == 'schedule' || github.event.label.name == 'run-decode'
         with:
           name: torch-${{ matrix.torch }}-python-${{ matrix.python-version }}-ubuntu-18.04-cpu-transducer_stateless_multi_datasets-100h-2022-02-21
-          path: egs/librispeech/ASR/transducer_stateless_multi_datasets/exp/
->>>>>>> c9d84aeb
+          path: egs/librispeech/ASR/transducer_stateless_multi_datasets/exp/