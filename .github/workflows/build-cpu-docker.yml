--- conflicted
+++ resolved
@@ -8,11 +8,7 @@
 
 jobs:
   build-cpu-docker:
-<<<<<<< HEAD
-    name: py${{ matrix.python-version }} torch${{ matrix.torch-version }}
-=======
     name: py${{ matrix.python-version }} torch${{ matrix.torch-version }} v${{ matrix.version }}
->>>>>>> fd09e5be
     runs-on: ${{ matrix.os }}
     strategy:
       fail-fast: false
@@ -22,10 +18,7 @@
         torch-version: ["1.13.0", "2.0.0", "2.0.1", "2.1.0", "2.1.1", "2.1.2"]
         k2-version: ["1.24.4.dev20231220"]
         kaldifeat-version: ["1.25.3.dev20231221"]
-<<<<<<< HEAD
-=======
         version: ["1.0"]
->>>>>>> fd09e5be
 
     steps:
       # refer to https://github.com/actions/checkout
@@ -52,19 +45,6 @@
         run: |
           cd .github/scripts/docker
           torch_version=${{ matrix.torch-version }}
-<<<<<<< HEAD
-          if [[ $torch_version == "1.13.0" ]]; then
-            torchaudio_version=0.13.0
-          elif [[ $torch_version == "2.0.0" ]]; then
-            torchaudio_version=2.0.1
-          elif [[ $torch_version == "2.0.1" ]]; then
-            torchaudio_version=2.0.2"
-          else
-            torchaudio_version=$torch_version
-          fi
-
-          tag=ghcr.io/k2-fsa/icefall:cpu-py${{ matrix.python-version }}-torch${{ matrix.torch-version }}
-=======
           if [[ $torch_version == 1.13.0 ]]; then
             torchaudio_version=0.13.0
           elif [[ $torch_version == 2.0.0 ]]; then
@@ -81,7 +61,6 @@
 
           tag=ghcr.io/k2-fsa/icefall:cpu-py${{ matrix.python-version }}-torch${{ matrix.torch-version }}-v$version
           echo "tag: $tag"
->>>>>>> fd09e5be
 
           docker build \
             -t $tag \
