#!/usr/bin/env python3
# Copyright    2023  Xiaomi Corp.        (authors: Fangjun Kuang)


import argparse
import json


def get_args():
    parser = argparse.ArgumentParser()
    parser.add_argument(
        "--min-torch-version",
        help="Minimu torch version",
    )
    return parser.parse_args()


def version_gt(a, b):
    a_major, a_minor = list(map(int, a.split(".")))[:2]
    b_major, b_minor = list(map(int, b.split(".")))[:2]
    if a_major > b_major:
        return True

    if a_major == b_major and a_minor > b_minor:
        return True

    return False


def version_ge(a, b):
    a_major, a_minor = list(map(int, a.split(".")))[:2]
    b_major, b_minor = list(map(int, b.split(".")))[:2]
    if a_major > b_major:
        return True

    if a_major == b_major and a_minor >= b_minor:
        return True

    return False


def get_torchaudio_version(torch_version):
    if torch_version == "1.13.0":
        return "0.13.0"
    elif torch_version == "1.13.1":
        return "0.13.1"
    elif torch_version == "2.0.0":
        return "2.0.1"
    elif torch_version == "2.0.1":
        return "2.0.2"
    else:
        return torch_version


<<<<<<< HEAD
def get_matrix():
    k2_version = "1.24.4.dev20240223"
    kaldifeat_version = "1.25.4.dev20240223"
    version = "20240725"
=======
def get_matrix(min_torch_version):
    k2_version = "1.24.4.dev20241029"
    kaldifeat_version = "1.25.5.dev20241029"
    version = "20241218"

    # torchaudio 2.5.0 does not support python 3.13
>>>>>>> 8d602806
    python_version = ["3.8", "3.9", "3.10", "3.11", "3.12"]
    torch_version = []
    torch_version += ["1.13.0", "1.13.1"]
    torch_version += ["2.0.0", "2.0.1"]
    #  torch_version += ["2.1.0", "2.1.1", "2.1.2"]
    #  torch_version += ["2.2.0", "2.2.1", "2.2.2"]
    # Test only torch >= 2.3.0
    torch_version += ["2.3.0", "2.3.1"]
    torch_version += ["2.4.0"]
<<<<<<< HEAD
=======
    torch_version += ["2.4.1"]
    torch_version += ["2.5.0"]
    torch_version += ["2.5.1"]
>>>>>>> 8d602806

    matrix = []
    for p in python_version:
        for t in torch_version:
            if min_torch_version and version_gt(min_torch_version, t):
                continue

            # torchaudio <= 1.13.x supports only python <= 3.10

            if version_gt(p, "3.10") and not version_gt(t, "2.0"):
                continue

            # only torch>=2.2.0 supports python 3.12
            if version_gt(p, "3.11") and not version_gt(t, "2.1"):
                continue

            if version_gt(p, "3.12") and not version_gt(t, "2.4"):
                continue

            if version_gt(t, "2.4") and version_gt("3.10", p):
                # torch>=2.5 requires python 3.10
                continue

<<<<<<< HEAD
            if t == "2.2.2":
                k2_version_2 = "1.24.4.dev20240328"
                kaldifeat_version_2 = "1.25.4.dev20240329"
            elif t == "2.3.0":
                k2_version_2 = "1.24.4.dev20240425"
                kaldifeat_version_2 = "1.25.4.dev20240425"
            elif t == "2.3.1":
                k2_version_2 = "1.24.4.dev20240606"
                kaldifeat_version_2 = "1.25.4.dev20240606"
            elif t == "2.4.0":
                k2_version_2 = "1.24.4.dev20240725"
                kaldifeat_version_2 = "1.25.4.dev20240725"
=======
            if t == "2.5.1":
                k2_version_2 = "1.24.4.dev20241122"
                kaldifeat_version_2 = "1.25.5.dev20241126"
            else:
                k2_version_2 = k2_version
                kaldifeat_version_2 = kaldifeat_version
>>>>>>> 8d602806

            matrix.append(
                {
                    "k2-version": k2_version_2,
                    "kaldifeat-version": kaldifeat_version_2,
                    "version": version,
                    "python-version": p,
                    "torch-version": t,
                    "torchaudio-version": get_torchaudio_version(t),
                }
            )
    return matrix


def main():
    args = get_args()
    matrix = get_matrix(min_torch_version=args.min_torch_version)
    print(json.dumps({"include": matrix}))


if __name__ == "__main__":
    main()<|MERGE_RESOLUTION|>--- conflicted
+++ resolved
@@ -52,19 +52,14 @@
         return torch_version
 
 
-<<<<<<< HEAD
-def get_matrix():
-    k2_version = "1.24.4.dev20240223"
-    kaldifeat_version = "1.25.4.dev20240223"
-    version = "20240725"
-=======
+
 def get_matrix(min_torch_version):
     k2_version = "1.24.4.dev20241029"
     kaldifeat_version = "1.25.5.dev20241029"
     version = "20241218"
 
     # torchaudio 2.5.0 does not support python 3.13
->>>>>>> 8d602806
+
     python_version = ["3.8", "3.9", "3.10", "3.11", "3.12"]
     torch_version = []
     torch_version += ["1.13.0", "1.13.1"]
@@ -74,12 +69,10 @@
     # Test only torch >= 2.3.0
     torch_version += ["2.3.0", "2.3.1"]
     torch_version += ["2.4.0"]
-<<<<<<< HEAD
-=======
+
     torch_version += ["2.4.1"]
     torch_version += ["2.5.0"]
     torch_version += ["2.5.1"]
->>>>>>> 8d602806
 
     matrix = []
     for p in python_version:
@@ -103,27 +96,13 @@
                 # torch>=2.5 requires python 3.10
                 continue
 
-<<<<<<< HEAD
-            if t == "2.2.2":
-                k2_version_2 = "1.24.4.dev20240328"
-                kaldifeat_version_2 = "1.25.4.dev20240329"
-            elif t == "2.3.0":
-                k2_version_2 = "1.24.4.dev20240425"
-                kaldifeat_version_2 = "1.25.4.dev20240425"
-            elif t == "2.3.1":
-                k2_version_2 = "1.24.4.dev20240606"
-                kaldifeat_version_2 = "1.25.4.dev20240606"
-            elif t == "2.4.0":
-                k2_version_2 = "1.24.4.dev20240725"
-                kaldifeat_version_2 = "1.25.4.dev20240725"
-=======
+
             if t == "2.5.1":
                 k2_version_2 = "1.24.4.dev20241122"
                 kaldifeat_version_2 = "1.25.5.dev20241126"
             else:
                 k2_version_2 = k2_version
                 kaldifeat_version_2 = kaldifeat_version
->>>>>>> 8d602806
 
             matrix.append(
                 {
