--- conflicted
+++ resolved
@@ -387,7 +387,6 @@
 [aishell2]: egs/aishell2/ASR
 [aishell4]: egs/aishell4/ASR
 [timit]: egs/timit/ASR
-<<<<<<< HEAD
 [tedlium3]: egs/tedlium3/ASR
 [gigaspeech]: egs/gigaspeech/ASR
 [aidatatang_200zh]: egs/aidatatang_200zh/ASR
@@ -395,12 +394,9 @@
 [alimeeting]: egs/alimeeting/ASR
 [tal_csasr]: egs/tal_csasr/ASR
 [k2]: https://github.com/k2-fsa/k2
-=======
-[k2]: https://github.com/k2-fsa/k2
 
 ## Multi-GPU training server configurations
 
 If compiled with compatible versions of CUDA, CUDNN and NCCL libraries, the ICEFALL reference training recipes can operate across pools of GPUs by splitting and balancing the training load among multiple GPU devices. The environment variable CUDA_VISIBLE_DEVICES defines a list of the local GPUs accessible from within the given environment. Device identification in the list assigned to CUDA_VISIBLE_DEVICES follows their indexes in "cuda/samples/1_Utilities/deviceQuery/deviceQuery" utility (e.g. 'export CUDA_VISIBLE_DEVICES="0,2,3"').
 
-It was observed that enabling hardware virtualization (BIOS settings) may lead to a situation when the GPU devices stall without progress but referred as 100% utilized by the 'nvidia-smi' utility. A software-only remedy (one that doesn't require hardware reconfiguration, or restart) is possible through setting the environment variable 'NCCL_P2P_DISABLE=1'. Alternatively, in order to achieve higher memory transfer throughput rates, one can disable BIOS virtualization options like "Virtualization Technology" and/or "VT-d".
->>>>>>> 753cd903
+It was observed that enabling hardware virtualization (BIOS settings) may lead to a situation when the GPU devices stall without progress but referred as 100% utilized by the 'nvidia-smi' utility. A software-only remedy (one that doesn't require hardware reconfiguration, or restart) is possible through setting the environment variable 'NCCL_P2P_DISABLE=1'. Alternatively, in order to achieve higher memory transfer throughput rates, one can disable BIOS virtualization options like "Virtualization Technology" and/or "VT-d".