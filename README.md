--- conflicted
+++ resolved
@@ -19,10 +19,7 @@
   - [Aishell][aishell]
   - [TIMIT][timit]
   - [TED-LIUM3][tedlium3]
-<<<<<<< HEAD
-=======
   - [GigaSpeech][gigaspeech]
->>>>>>> c9d84aeb
 
 ### yesno
 
@@ -200,8 +197,6 @@
 | WER |  6.77 |  6.14  |
 
 We provide a Colab notebook to run a pre-trained Pruned Transducer Stateless model: [![Open In Colab](https://colab.research.google.com/assets/colab-badge.svg)](https://colab.research.google.com/drive/1je_1zGrOkGVVd4WLzgkXRHxl-I27yWtz?usp=sharing)
-<<<<<<< HEAD
-=======
 
 ### GigaSpeech
 
@@ -222,7 +217,6 @@
 |   fast beam search   | 10.50 | 10.69 |
 | modified beam search | 10.40 | 10.51 |
 
->>>>>>> c9d84aeb
 
 ## Deployment with C++
 
@@ -247,18 +241,12 @@
 [TIMIT_tdnn_ligru_ctc]: egs/timit/ASR/tdnn_ligru_ctc
 [TED-LIUM3_transducer_stateless]: egs/tedlium3/ASR/transducer_stateless
 [TED-LIUM3_pruned_transducer_stateless]: egs/tedlium3/ASR/pruned_transducer_stateless
-<<<<<<< HEAD
-=======
 [GigaSpeech_conformer_ctc]: egs/gigaspeech/ASR/conformer_ctc
 [GigaSpeech_pruned_transducer_stateless2]: egs/gigaspeech/ASR/pruned_transducer_stateless2
->>>>>>> c9d84aeb
 [yesno]: egs/yesno/ASR
 [librispeech]: egs/librispeech/ASR
 [aishell]: egs/aishell/ASR
 [timit]: egs/timit/ASR
 [tedlium3]: egs/tedlium3/ASR
-<<<<<<< HEAD
-=======
 [gigaspeech]: egs/gigaspeech/ASR
->>>>>>> c9d84aeb
 [k2]: https://github.com/k2-fsa/k2