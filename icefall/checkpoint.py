--- conflicted
+++ resolved
@@ -470,19 +470,9 @@
 
     uniqued_names = list(uniqued.values())
     for k in uniqued_names:
-<<<<<<< HEAD
         if "Long" in state_dict_1[k].type():
             logging.info(f"Skipping loading a Long tensor {k}")
             continue
         state_dict_1[k] *= weight_1
-        state_dict_1[k] += (
-            state_dict_2[k].to(device=state_dict_1[k].device) * weight_2
-        )
-        state_dict_1[k] *= scaling_factor
-=======
-        v = state_dict_1[k]
-        if torch.is_floating_point(v):
-            v *= weight_1
-            v += state_dict_2[k].to(device=state_dict_1[k].device) * weight_2
-            v *= scaling_factor
->>>>>>> 7eb2d0ed
+        state_dict_1[k] += state_dict_2[k].to(device=state_dict_1[k].device) * weight_2
+        state_dict_1[k] *= scaling_factor