--- conflicted
+++ resolved
@@ -292,19 +292,15 @@
     """
     checkpoints = list(glob.glob(f"{out_dir}/checkpoint-[0-9]*.pt"))
     pattern = re.compile(r"checkpoint-([0-9]+).pt")
-    iter_checkpoints = []
-    for c in checkpoints:
-        result = pattern.search(c)
-        if not result:
-            logging.warn(f"Invalid checkpoint filename {c}")
-            continue
-
-        iter_checkpoints.append((int(result.group(1)), c))
-
+    iter_checkpoints = [
+        (int(pattern.search(c).group(1)), c) for c in checkpoints
+    ]
     # iter_checkpoints is a list of tuples. Each tuple contains
     # two elements: (iteration_number, checkpoint-iteration_number.pt)
 
-    iter_checkpoints = sorted(iter_checkpoints, reverse=True, key=lambda x: x[0])
+    iter_checkpoints = sorted(
+        iter_checkpoints, reverse=True, key=lambda x: x[0]
+    )
     if iteration >= 0:
         ans = [ic[1] for ic in iter_checkpoints if ic[0] >= iteration]
     else:
@@ -473,11 +469,7 @@
         v = state_dict_1[k]
         if torch.is_floating_point(v):
             v *= weight_1
-<<<<<<< HEAD
-            v += state_dict_2[k].to(device=state_dict_1[k].device) * weight_2
-=======
             v += (
                 state_dict_2[k].to(device=state_dict_1[k].device) * weight_2
             )
->>>>>>> 1ab2a4c6
             v *= scaling_factor