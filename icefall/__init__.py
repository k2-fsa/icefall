--- conflicted
+++ resolved
@@ -1,5 +1,3 @@
-<<<<<<< HEAD
-=======
 from .checkpoint import (
     average_checkpoints,
     find_checkpoints,
@@ -31,7 +29,6 @@
     get_git_sha1,
 )
 
->>>>>>> 0f45356e
 from .utils import (
     AttributeDict,
     MetricsTracker,
