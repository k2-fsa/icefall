# Copyright      2021  Xiaomi Corp.        (authors: Fangjun Kuang)
#
# See ../../../../LICENSE for clarification regarding multiple authors
#
# Licensed under the Apache License, Version 2.0 (the "License");
# you may not use this file except in compliance with the License.
# You may obtain a copy of the License at
#
#     http://www.apache.org/licenses/LICENSE-2.0
#
# Unless required by applicable law or agreed to in writing, software
# distributed under the License is distributed on an "AS IS" BASIS,
# WITHOUT WARRANTIES OR CONDITIONS OF ANY KIND, either express or implied.
# See the License for the specific language governing permissions and
# limitations under the License.

import logging
from typing import Dict, List, Optional, Union

import k2
import torch

from icefall.utils import get_texts


def _intersect_device(
    a_fsas: k2.Fsa,
    b_fsas: k2.Fsa,
    b_to_a_map: torch.Tensor,
    sorted_match_a: bool,
    batch_size: int = 50,
) -> k2.Fsa:
    """This is a wrapper of k2.intersect_device and its purpose is to split
    b_fsas into several batches and process each batch separately to avoid
    CUDA OOM error.

    The arguments and return value of this function are the same as
    :func:`k2.intersect_device`.
    """
    num_fsas = b_fsas.shape[0]
    if num_fsas <= batch_size:
        return k2.intersect_device(
            a_fsas, b_fsas, b_to_a_map=b_to_a_map, sorted_match_a=sorted_match_a
        )

    num_batches = (num_fsas + batch_size - 1) // batch_size
    splits = []
    for i in range(num_batches):
        start = i * batch_size
        end = min(start + batch_size, num_fsas)
        splits.append((start, end))

    ans = []
    for start, end in splits:
        indexes = torch.arange(start, end).to(b_to_a_map)

        fsas = k2.index_fsa(b_fsas, indexes)
        b_to_a = k2.index_select(b_to_a_map, indexes)
        path_lattice = k2.intersect_device(
            a_fsas, fsas, b_to_a_map=b_to_a, sorted_match_a=sorted_match_a
        )
        ans.append(path_lattice)

    return k2.cat(ans)


def get_lattice(
    nnet_output: torch.Tensor,
    decoding_graph: k2.Fsa,
    supervision_segments: torch.Tensor,
    search_beam: float,
    output_beam: float,
    min_active_states: int,
    max_active_states: int,
    subsampling_factor: int = 1,
) -> k2.Fsa:
    """Get the decoding lattice from a decoding graph and neural
    network output.
    Args:
      nnet_output:
        It is the output of a neural model of shape `(N, T, C)`.
      decoding_graph:
        An Fsa, the decoding graph. It can be either an HLG
        (see `compile_HLG.py`) or an H (see `k2.ctc_topo`).
      supervision_segments:
        A 2-D **CPU** tensor of dtype `torch.int32` with 3 columns.
        Each row contains information for a supervision segment. Column 0
        is the `sequence_index` indicating which sequence this segment
        comes from; column 1 specifies the `start_frame` of this segment
        within the sequence; column 2 contains the `duration` of this
        segment.
      search_beam:
        Decoding beam, e.g. 20.  Smaller is faster, larger is more exact
        (less pruning). This is the default value; it may be modified by
        `min_active_states` and `max_active_states`.
      output_beam:
         Beam to prune output, similar to lattice-beam in Kaldi.  Relative
         to best path of output.
      min_active_states:
        Minimum number of FSA states that are allowed to be active on any given
        frame for any given intersection/composition task. This is advisory,
        in that it will try not to have fewer than this number active.
        Set it to zero if there is no constraint.
      max_active_states:
        Maximum number of FSA states that are allowed to be active on any given
        frame for any given intersection/composition task. This is advisory,
        in that it will try not to exceed that but may not always succeed.
        You can use a very large number if no constraint is needed.
      subsampling_factor:
        The subsampling factor of the model.
    Returns:
      An FsaVec containing the decoding result. It has axes [utt][state][arc].
    """
    dense_fsa_vec = k2.DenseFsaVec(
        nnet_output,
        supervision_segments,
        allow_truncate=subsampling_factor - 1,
    )

    lattice = k2.intersect_dense_pruned(
        decoding_graph,
        dense_fsa_vec,
        search_beam=search_beam,
        output_beam=output_beam,
        min_active_states=min_active_states,
        max_active_states=max_active_states,
    )

    return lattice


class Nbest(object):
    """
    An Nbest object contains two fields:

        (1) fsa. It is an FsaVec containing a vector of **linear** FSAs.
                 Its axes are [path][state][arc]
        (2) shape. Its type is :class:`k2.RaggedShape`.
                   Its axes are [utt][path]

    The field `shape` has two axes [utt][path]. `shape.dim0` contains
    the number of utterances, which is also the number of rows in the
    supervision_segments. `shape.tot_size(1)` contains the number
    of paths, which is also the number of FSAs in `fsa`.

    Caution:
      Don't be confused by the name `Nbest`. The best in the name `Nbest`
      has nothing to do with `best scores`. The important part is
      `N` in `Nbest`, not `best`.
    """

    def __init__(self, fsa: k2.Fsa, shape: k2.RaggedShape) -> None:
        """
        Args:
          fsa:
            An FsaVec with axes [path][state][arc]. It is expected to contain
            a list of **linear** FSAs.
          shape:
            A ragged shape with two axes [utt][path].
        """
        assert len(fsa.shape) == 3, f"fsa.shape: {fsa.shape}"
        assert shape.num_axes == 2, f"num_axes: {shape.num_axes}"

        if fsa.shape[0] != shape.tot_size(1):
            raise ValueError(
                f"{fsa.shape[0]} vs {shape.tot_size(1)}\n"
                "Number of FSAs in `fsa` does not match the given shape"
            )

        self.fsa = fsa
        self.shape = shape

    def __str__(self):
        s = "Nbest("
        s += f"Number of utterances:{self.shape.dim0}, "
        s += f"Number of Paths:{self.fsa.shape[0]})"
        return s

    @staticmethod
    def from_lattice(
        lattice: k2.Fsa,
        num_paths: int,
        use_double_scores: bool = True,
        nbest_scale: float = 0.5,
    ) -> "Nbest":
        """Construct an Nbest object by **sampling** `num_paths` from a lattice.

        Each sampled path is a linear FSA.

        We assume `lattice.labels` contains token IDs and `lattice.aux_labels`
        contains word IDs.

        Args:
          lattice:
            An FsaVec with axes [utt][state][arc].
          num_paths:
            Number of paths to **sample** from the lattice
            using :func:`k2.random_paths`.
          use_double_scores:
            True to use double precision in :func:`k2.random_paths`.
            False to use single precision.
          scale:
            Scale `lattice.score` before passing it to :func:`k2.random_paths`.
            A smaller value leads to more unique paths at the risk of being not
            to sample the path with the best score.
        Returns:
          Return an Nbest instance.
        """
        saved_scores = lattice.scores.clone()
        lattice.scores *= nbest_scale
        # path is a ragged tensor with dtype torch.int32.
        # It has three axes [utt][path][arc_pos]
        path = k2.random_paths(
            lattice, num_paths=num_paths, use_double_scores=use_double_scores
        )
        lattice.scores = saved_scores

        # word_seq is a k2.RaggedTensor sharing the same shape as `path`
        # but it contains word IDs. Note that it also contains 0s and -1s.
        # The last entry in each sublist is -1.
        # It axes is [utt][path][word_id]
        if isinstance(lattice.aux_labels, torch.Tensor):
            word_seq = k2.ragged.index(lattice.aux_labels, path)
        else:
            word_seq = lattice.aux_labels.index(path)
            word_seq = word_seq.remove_axis(word_seq.num_axes - 2)
        word_seq = word_seq.remove_values_leq(0)

        # Each utterance has `num_paths` paths but some of them transduces
        # to the same word sequence, so we need to remove repeated word
        # sequences within an utterance. After removing repeats, each utterance
        # contains different number of paths
        #
        # `new2old` is a 1-D torch.Tensor mapping from the output path index
        # to the input path index.
        _, _, new2old = word_seq.unique(
            need_num_repeats=False, need_new2old_indexes=True
        )

        # kept_path is a ragged tensor with dtype torch.int32.
        # It has axes [utt][path][arc_pos]
        kept_path, _ = path.index(new2old, axis=1, need_value_indexes=False)

        # utt_to_path_shape has axes [utt][path]
        utt_to_path_shape = kept_path.shape.get_layer(0)

        # Remove the utterance axis.
        # Now kept_path has only two axes [path][arc_pos]
        kept_path = kept_path.remove_axis(0)

        # labels is a ragged tensor with 2 axes [path][token_id]
        # Note that it contains -1s.
        labels = k2.ragged.index(lattice.labels.contiguous(), kept_path)

        # Remove -1 from labels as we will use it to construct a linear FSA
        labels = labels.remove_values_eq(-1)

        if isinstance(lattice.aux_labels, k2.RaggedTensor):
            # lattice.aux_labels is a ragged tensor with dtype torch.int32.
            # It has 2 axes [arc][word], so aux_labels is also a ragged tensor
            # with 2 axes [arc][word]
            aux_labels, _ = lattice.aux_labels.index(
                indexes=kept_path.values, axis=0, need_value_indexes=False
            )
        else:
            assert isinstance(lattice.aux_labels, torch.Tensor)
            aux_labels = k2.index_select(lattice.aux_labels, kept_path.values)
            # aux_labels is a 1-D torch.Tensor. It also contains -1 and 0.

        fsa = k2.linear_fsa(labels)
        fsa.aux_labels = aux_labels
        # Caution: fsa.scores are all 0s.
        # `fsa` has only one extra attribute: aux_labels.
        return Nbest(fsa=fsa, shape=utt_to_path_shape)

    def intersect(self, lattice: k2.Fsa, use_double_scores=True) -> "Nbest":
        """Intersect this Nbest object with a lattice, get 1-best
        path from the resulting FsaVec, and return a new Nbest object.

        The purpose of this function is to attach scores to an Nbest.

        Args:
          lattice:
            An FsaVec with axes [utt][state][arc]. If it has `aux_labels`, then
            we assume its `labels` are token IDs and `aux_labels` are word IDs.
            If it has only `labels`, we assume its `labels` are word IDs.
          use_double_scores:
            True to use double precision when computing shortest path.
            False to use single precision.
        Returns:
          Return a new Nbest. This new Nbest shares the same shape with `self`,
          while its `fsa` is the 1-best path from intersecting `self.fsa` and
          `lattice`. Also, its `fsa` has non-zero scores and inherits attributes
          for `lattice`.
        """
        # Note: We view each linear FSA as a word sequence
        # and we use the passed lattice to give each word sequence a score.
        #
        # We are not viewing each linear FSAs as a token sequence.
        #
        # So we use k2.invert() here.

        # We use a word fsa to intersect with k2.invert(lattice)
        word_fsa = k2.invert(self.fsa)

        if hasattr(lattice, "aux_labels"):
            # delete token IDs as it is not needed
            del word_fsa.aux_labels

        word_fsa.scores.zero_()
        word_fsa_with_epsilon_loops = k2.remove_epsilon_and_add_self_loops(
            word_fsa
        )

        path_to_utt_map = self.shape.row_ids(1)

        if hasattr(lattice, "aux_labels"):
            # lattice has token IDs as labels and word IDs as aux_labels.
            # inv_lattice has word IDs as labels and token IDs as aux_labels
            inv_lattice = k2.invert(lattice)
            inv_lattice = k2.arc_sort(inv_lattice)
        else:
            inv_lattice = k2.arc_sort(lattice)

        if inv_lattice.shape[0] == 1:
            path_lattice = _intersect_device(
                inv_lattice,
                word_fsa_with_epsilon_loops,
                b_to_a_map=torch.zeros_like(path_to_utt_map),
                sorted_match_a=True,
            )
        else:
            path_lattice = _intersect_device(
                inv_lattice,
                word_fsa_with_epsilon_loops,
                b_to_a_map=path_to_utt_map,
                sorted_match_a=True,
            )

        # path_lattice has word IDs as labels and token IDs as aux_labels
        path_lattice = k2.top_sort(k2.connect(path_lattice))

        one_best = k2.shortest_path(
            path_lattice, use_double_scores=use_double_scores
        )

        one_best = k2.invert(one_best)
        # Now one_best has token IDs as labels and word IDs as aux_labels

        return Nbest(fsa=one_best, shape=self.shape)

    def compute_am_scores(self) -> k2.RaggedTensor:
        """Compute AM scores of each linear FSA (i.e., each path within
        an utterance).

        Hint:
          `self.fsa.scores` contains two parts: acoustic scores (AM scores)
          and n-gram language model scores (LM scores).

        Caution:
          We require that ``self.fsa`` has an attribute ``lm_scores``.

        Returns:
          Return a ragged tensor with 2 axes [utt][path_scores].
          Its dtype is torch.float64.
        """
<<<<<<< HEAD
=======
        # Caution: We need a clone here. `self.fsa.scores` is a
        # reference to a tensor representing the last field of an arc
        # in the FSA (Remeber that an arc has four fields.) If we later assign
        # `self.fsa.scores`, it will also change the scores on every arc, which
        # means saved_scores will also be changed if we don't use `clone()`
        # here.
>>>>>>> 04029871
        saved_scores = self.fsa.scores.clone()

        # The `scores` of every arc consists of `am_scores` and `lm_scores`
        self.fsa.scores = self.fsa.scores - self.fsa.lm_scores

        am_scores = self.fsa.get_tot_scores(
            use_double_scores=True, log_semiring=False
        )
        self.fsa.scores = saved_scores

        return k2.RaggedTensor(self.shape, am_scores)

    def compute_lm_scores(self) -> k2.RaggedTensor:
        """Compute LM scores of each linear FSA (i.e., each path within
        an utterance).

        Hint:
          `self.fsa.scores` contains two parts: acoustic scores (AM scores)
          and n-gram language model scores (LM scores).

        Caution:
          We require that ``self.fsa`` has an attribute ``lm_scores``.

        Returns:
          Return a ragged tensor with 2 axes [utt][path_scores].
          Its dtype is torch.float64.
        """
        saved_scores = self.fsa.scores.clone()

        # The `scores` of every arc consists of `am_scores` and `lm_scores`
        self.fsa.scores = self.fsa.lm_scores.clone()

        lm_scores = self.fsa.get_tot_scores(
            use_double_scores=True, log_semiring=False
        )
        self.fsa.scores = saved_scores

        return k2.RaggedTensor(self.shape, lm_scores)

    def tot_scores(self) -> k2.RaggedTensor:
        """Get total scores of FSAs in this Nbest.

        Note:
          Since FSAs in Nbest are just linear FSAs, log-semiring
          and tropical semiring produce the same total scores.

        Returns:
          Return a ragged tensor with two axes [utt][path_scores].
          Its dtype is torch.float64.
        """
        scores = self.fsa.get_tot_scores(
            use_double_scores=True, log_semiring=False
        )
        return k2.RaggedTensor(self.shape, scores)

    def build_levenshtein_graphs(self) -> k2.Fsa:
        """Return an FsaVec with axes [utt][state][arc]."""
        word_ids = get_texts(self.fsa, return_ragged=True)
        return k2.levenshtein_graph(word_ids)


def one_best_decoding(
    lattice: k2.Fsa,
    use_double_scores: bool = True,
) -> k2.Fsa:
    """Get the best path from a lattice.

    Args:
      lattice:
        The decoding lattice returned by :func:`get_lattice`.
      use_double_scores:
        True to use double precision floating point in the computation.
        False to use single precision.
    Return:
      An FsaVec containing linear paths.
    """
    best_path = k2.shortest_path(lattice, use_double_scores=use_double_scores)
    return best_path


def nbest_decoding(
    lattice: k2.Fsa,
    num_paths: int,
    use_double_scores: bool = True,
    nbest_scale: float = 1.0,
) -> k2.Fsa:
    """It implements something like CTC prefix beam search using n-best lists.

    The basic idea is to first extract `num_paths` paths from the given lattice,
    build a word sequence from these paths, and compute the total scores
    of the word sequence in the tropical semiring. The one with the max score
    is used as the decoding output.

    Caution:
      Don't be confused by `best` in the name `n-best`. Paths are selected
      **randomly**, not by ranking their scores.

    Hint:
      This decoding method is for demonstration only and it does
      not produce a lower WER than :func:`one_best_decoding`.

    Args:
      lattice:
        The decoding lattice, e.g., can be the return value of
        :func:`get_lattice`. It has 3 axes [utt][state][arc].
      num_paths:
        It specifies the size `n` in n-best. Note: Paths are selected randomly
        and those containing identical word sequences are removed and only one
        of them is kept.
      use_double_scores:
        True to use double precision floating point in the computation.
        False to use single precision.
      nbest_scale:
        It's the scale applied to the `lattice.scores`. A smaller value
        leads to more unique paths at the risk of missing the correct path.
    Returns:
      An FsaVec containing **linear** FSAs. It axes are [utt][state][arc].
    """
    nbest = Nbest.from_lattice(
        lattice=lattice,
        num_paths=num_paths,
        use_double_scores=use_double_scores,
        nbest_scale=nbest_scale,
    )
    # nbest.fsa.scores contains 0s

    nbest = nbest.intersect(lattice)
    # now nbest.fsa.scores gets assigned

    # max_indexes contains the indexes for the path with the maximum score
    # within an utterance.
    max_indexes = nbest.tot_scores().argmax()

    best_path = k2.index_fsa(nbest.fsa, max_indexes)
    return best_path


def nbest_oracle(
    lattice: k2.Fsa,
    num_paths: int,
    ref_texts: List[str],
    word_table: k2.SymbolTable,
    use_double_scores: bool = True,
    nbest_scale: float = 0.5,
    oov: str = "<UNK>",
) -> Dict[str, List[List[int]]]:
    """Select the best hypothesis given a lattice and a reference transcript.

    The basic idea is to extract `num_paths` paths from the given lattice,
    unique them, and select the one that has the minimum edit distance with
    the corresponding reference transcript as the decoding output.

    The decoding result returned from this function is the best result that
    we can obtain using n-best decoding with all kinds of rescoring techniques.

    This function is useful to tune the value of `nbest_scale`.

    Args:
      lattice:
        An FsaVec with axes [utt][state][arc].
        Note: We assume its `aux_labels` contains word IDs.
      num_paths:
        The size of `n` in n-best.
      ref_texts:
        A list of reference transcript. Each entry contains space(s)
        separated words
      word_table:
        It is the word symbol table.
      use_double_scores:
        True to use double precision for computation. False to use
        single precision.
      nbest_scale:
        It's the scale applied to the lattice.scores. A smaller value
        yields more unique paths.
      oov:
        The out of vocabulary word.
    Return:
      Return a dict. Its key contains the information about the parameters
      when calling this function, while its value contains the decoding output.
      `len(ans_dict) == len(ref_texts)`
    """
    device = lattice.device

    nbest = Nbest.from_lattice(
        lattice=lattice,
        num_paths=num_paths,
        use_double_scores=use_double_scores,
        nbest_scale=nbest_scale,
    )

    hyps = nbest.build_levenshtein_graphs()

    oov_id = word_table[oov]
    word_ids_list = []
    for text in ref_texts:
        word_ids = []
        for word in text.split():
            if word in word_table:
                word_ids.append(word_table[word])
            else:
                word_ids.append(oov_id)
        word_ids_list.append(word_ids)

    refs = k2.levenshtein_graph(word_ids_list, device=device)

    levenshtein_alignment = k2.levenshtein_alignment(
        refs=refs,
        hyps=hyps,
        hyp_to_ref_map=nbest.shape.row_ids(1),
        sorted_match_ref=True,
    )

    tot_scores = levenshtein_alignment.get_tot_scores(
        use_double_scores=False, log_semiring=False
    )
    ragged_tot_scores = k2.RaggedTensor(nbest.shape, tot_scores)

    max_indexes = ragged_tot_scores.argmax()

    best_path = k2.index_fsa(nbest.fsa, max_indexes)
    return best_path


def rescore_with_n_best_list(
    lattice: k2.Fsa,
    G: k2.Fsa,
    num_paths: int,
    lm_scale_list: List[float],
    nbest_scale: float = 1.0,
    use_double_scores: bool = True,
) -> Dict[str, k2.Fsa]:
    """Rescore an n-best list with an n-gram LM.
    The path with the maximum score is used as the decoding output.

    Args:
      lattice:
        An FsaVec with axes [utt][state][arc]. It must have the following
        attributes: ``aux_labels`` and ``lm_scores``. Its labels are
        token IDs and ``aux_labels`` word IDs.
      G:
        An FsaVec containing only a single FSA. It is an n-gram LM.
      num_paths:
        Size of nbest list.
      lm_scale_list:
        A list of float representing LM score scales.
      nbest_scale:
        Scale to be applied to ``lattice.score`` when sampling paths
        using ``k2.random_paths``.
      use_double_scores:
        True to use double precision during computation. False to use
        single precision.
    Returns:
      A dict of FsaVec, whose key is an lm_scale and the value is the
      best decoding path for each utterance in the lattice.
    """
    device = lattice.device

    assert len(lattice.shape) == 3
    assert hasattr(lattice, "aux_labels")
    assert hasattr(lattice, "lm_scores")

    assert G.shape == (1, None, None)
    assert G.device == device
    assert hasattr(G, "aux_labels") is False

    nbest = Nbest.from_lattice(
        lattice=lattice,
        num_paths=num_paths,
        use_double_scores=use_double_scores,
        nbest_scale=nbest_scale,
    )
    # nbest.fsa.scores are all 0s at this point

    nbest = nbest.intersect(lattice)
    # Now nbest.fsa has its scores set
    assert hasattr(nbest.fsa, "lm_scores")

    am_scores = nbest.compute_am_scores()

    nbest = nbest.intersect(G)
    # Now nbest contains only lm scores
    lm_scores = nbest.tot_scores()

    ans = dict()
    for lm_scale in lm_scale_list:
        tot_scores = am_scores.values / lm_scale + lm_scores.values
        tot_scores = k2.RaggedTensor(nbest.shape, tot_scores)
        max_indexes = tot_scores.argmax()
        best_path = k2.index_fsa(nbest.fsa, max_indexes)
        key = f"lm_scale_{lm_scale}"
        ans[key] = best_path
    return ans


def rescore_with_whole_lattice(
    lattice: k2.Fsa,
    G_with_epsilon_loops: k2.Fsa,
    lm_scale_list: Optional[List[float]] = None,
    use_double_scores: bool = True,
) -> Union[k2.Fsa, Dict[str, k2.Fsa]]:
    """Intersect the lattice with an n-gram LM and use shortest path
    to decode.

    The input lattice is obtained by intersecting `HLG` with
    a DenseFsaVec, where the `G` in `HLG` is in general a 3-gram LM.
    The input `G_with_epsilon_loops` is usually a 4-gram LM. You can consider
    this function as a second pass decoding. In the first pass decoding, we
    use a small G, while we use a larger G in the second pass decoding.

    Args:
      lattice:
        An FsaVec with axes [utt][state][arc]. Its `aux_lables` are word IDs.
        It must have an attribute `lm_scores`.
      G_with_epsilon_loops:
        An FsaVec containing only a single FSA. It contains epsilon self-loops.
        It is an acceptor and its labels are word IDs.
      lm_scale_list:
        Optional. If none, return the intersection of `lattice` and
        `G_with_epsilon_loops`.
        If not None, it contains a list of values to scale LM scores.
        For each scale, there is a corresponding decoding result contained in
        the resulting dict.
      use_double_scores:
        True to use double precision in the computation.
        False to use single precision.
    Returns:
      If `lm_scale_list` is None, return a new lattice which is the intersection
      result of `lattice` and `G_with_epsilon_loops`.
      Otherwise, return a dict whose key is an entry in `lm_scale_list` and the
      value is the decoding result (i.e., an FsaVec containing linear FSAs).
    """
    # Nbest is not used in this function
    assert hasattr(lattice, "lm_scores")
    assert G_with_epsilon_loops.shape == (1, None, None)

    device = lattice.device
    lattice.scores = lattice.scores - lattice.lm_scores
    # We will use lm_scores from G, so remove lats.lm_scores here
    del lattice.lm_scores

    assert hasattr(G_with_epsilon_loops, "lm_scores")

    # Now, lattice.scores contains only am_scores

    # inv_lattice has word IDs as labels.
    # Its `aux_labels` is token IDs
    inv_lattice = k2.invert(lattice)
    num_seqs = lattice.shape[0]

    b_to_a_map = torch.zeros(num_seqs, device=device, dtype=torch.int32)

    max_loop_count = 10
    loop_count = 0
    while loop_count <= max_loop_count:
        loop_count += 1
        try:
            rescoring_lattice = k2.intersect_device(
                G_with_epsilon_loops,
                inv_lattice,
                b_to_a_map,
                sorted_match_a=True,
            )
            rescoring_lattice = k2.top_sort(k2.connect(rescoring_lattice))
            break
        except RuntimeError as e:
            logging.info(f"Caught exception:\n{e}\n")
            logging.info(
                f"num_arcs before pruning: {inv_lattice.arcs.num_elements()}"
            )
            logging.info(
                "This OOM is not an error. You can ignore it. "
                "If your model does not converge well, or --max-duration "
                "is too large, or the input sound file is difficult to "
                "decode, you will meet this exception."
            )

            # NOTE(fangjun): The choice of the threshold 1e-9 is arbitrary here
            # to avoid OOM. You may need to fine tune it.
            inv_lattice = k2.prune_on_arc_post(inv_lattice, 1e-9, True)
            logging.info(
                f"num_arcs after pruning: {inv_lattice.arcs.num_elements()}"
            )
    if loop_count > max_loop_count:
        logging.info("Return None as the resulting lattice is too large")
        return None

    # lat has token IDs as labels
    # and word IDs as aux_labels.
    lat = k2.invert(rescoring_lattice)

    if lm_scale_list is None:
        return lat

    ans = dict()
    saved_am_scores = lat.scores - lat.lm_scores
    for lm_scale in lm_scale_list:
        am_scores = saved_am_scores / lm_scale
        lat.scores = am_scores + lat.lm_scores

        best_path = k2.shortest_path(lat, use_double_scores=use_double_scores)
        key = f"lm_scale_{lm_scale}"
        ans[key] = best_path
    return ans


def rescore_with_attention_decoder(
    lattice: k2.Fsa,
    num_paths: int,
    model: torch.nn.Module,
    memory: torch.Tensor,
    memory_key_padding_mask: Optional[torch.Tensor],
    sos_id: int,
    eos_id: int,
    nbest_scale: float = 1.0,
    ngram_lm_scale: Optional[float] = None,
    attention_scale: Optional[float] = None,
    use_double_scores: bool = True,
) -> Dict[str, k2.Fsa]:
    """This function extracts `num_paths` paths from the given lattice and uses
    an attention decoder to rescore them. The path with the highest score is
    the decoding output.

    Args:
      lattice:
        An FsaVec with axes [utt][state][arc].
      num_paths:
        Number of paths to extract from the given lattice for rescoring.
      model:
        A transformer model. See the class "Transformer" in
        conformer_ctc/transformer.py for its interface.
      memory:
        The encoder memory of the given model. It is the output of
        the last torch.nn.TransformerEncoder layer in the given model.
        Its shape is `(T, N, C)`.
      memory_key_padding_mask:
        The padding mask for memory with shape `(N, T)`.
      sos_id:
        The token ID for SOS.
      eos_id:
        The token ID for EOS.
      nbest_scale:
        It's the scale applied to `lattice.scores`. A smaller value
        leads to more unique paths at the risk of missing the correct path.
      ngram_lm_scale:
        Optional. It specifies the scale for n-gram LM scores.
      attention_scale:
        Optional. It specifies the scale for attention decoder scores.
    Returns:
      A dict of FsaVec, whose key contains a string
      ngram_lm_scale_attention_scale and the value is the
      best decoding path for each utterance in the lattice.
    """
    nbest = Nbest.from_lattice(
        lattice=lattice,
        num_paths=num_paths,
        use_double_scores=use_double_scores,
        nbest_scale=nbest_scale,
    )
    # nbest.fsa.scores are all 0s at this point

    nbest = nbest.intersect(lattice)
    # Now nbest.fsa has its scores set.
    # Also, nbest.fsa inherits the attributes from `lattice`.
    assert hasattr(nbest.fsa, "lm_scores")

    am_scores = nbest.compute_am_scores()
    ngram_lm_scores = nbest.compute_lm_scores()

    # The `tokens` attribute is set inside `compile_hlg.py`
    assert hasattr(nbest.fsa, "tokens")
    assert isinstance(nbest.fsa.tokens, torch.Tensor)

    path_to_utt_map = nbest.shape.row_ids(1).to(torch.long)
    # the shape of memory is (T, N, C), so we use axis=1 here
    expanded_memory = memory.index_select(1, path_to_utt_map)

    if memory_key_padding_mask is not None:
        # The shape of memory_key_padding_mask is (N, T), so we
        # use axis=0 here.
        expanded_memory_key_padding_mask = memory_key_padding_mask.index_select(
            0, path_to_utt_map
        )
    else:
        expanded_memory_key_padding_mask = None

    # remove axis corresponding to states.
    tokens_shape = nbest.fsa.arcs.shape().remove_axis(1)
    tokens = k2.RaggedTensor(tokens_shape, nbest.fsa.tokens)
    tokens = tokens.remove_values_leq(0)
    token_ids = tokens.tolist()

    nll = model.decoder_nll(
        memory=expanded_memory,
        memory_key_padding_mask=expanded_memory_key_padding_mask,
        token_ids=token_ids,
        sos_id=sos_id,
        eos_id=eos_id,
    )
    assert nll.ndim == 2
    assert nll.shape[0] == len(token_ids)

    attention_scores = -nll.sum(dim=1)

    if ngram_lm_scale is None:
        ngram_lm_scale_list = [0.01, 0.05, 0.08]
        ngram_lm_scale_list += [0.1, 0.3, 0.5, 0.6, 0.7, 0.9, 1.0]
        ngram_lm_scale_list += [1.1, 1.2, 1.3, 1.5, 1.7, 1.9, 2.0]
        ngram_lm_scale_list += [2.1, 2.2, 2.3, 2.5, 3.0, 4.0, 5.0]
    else:
        ngram_lm_scale_list = [ngram_lm_scale]

    if attention_scale is None:
        attention_scale_list = [0.01, 0.05, 0.08]
        attention_scale_list += [0.1, 0.3, 0.5, 0.6, 0.7, 0.9, 1.0]
        attention_scale_list += [1.1, 1.2, 1.3, 1.5, 1.7, 1.9, 2.0]
        attention_scale_list += [2.1, 2.2, 2.3, 2.5, 3.0, 4.0, 5.0]
    else:
        attention_scale_list = [attention_scale]

    ans = dict()
    for n_scale in ngram_lm_scale_list:
        for a_scale in attention_scale_list:
            tot_scores = (
                am_scores.values
                + n_scale * ngram_lm_scores.values
                + a_scale * attention_scores
            )
            ragged_tot_scores = k2.RaggedTensor(nbest.shape, tot_scores)
            max_indexes = ragged_tot_scores.argmax()
            best_path = k2.index_fsa(nbest.fsa, max_indexes)

            key = f"ngram_lm_scale_{n_scale}_attention_scale_{a_scale}"
            ans[key] = best_path
    return ans<|MERGE_RESOLUTION|>--- conflicted
+++ resolved
@@ -364,15 +364,12 @@
           Return a ragged tensor with 2 axes [utt][path_scores].
           Its dtype is torch.float64.
         """
-<<<<<<< HEAD
-=======
         # Caution: We need a clone here. `self.fsa.scores` is a
         # reference to a tensor representing the last field of an arc
         # in the FSA (Remeber that an arc has four fields.) If we later assign
         # `self.fsa.scores`, it will also change the scores on every arc, which
         # means saved_scores will also be changed if we don't use `clone()`
         # here.
->>>>>>> 04029871
         saved_scores = self.fsa.scores.clone()
 
         # The `scores` of every arc consists of `am_scores` and `lm_scores`
