# Copyright      2021  Xiaomi Corp.        (authors: Fangjun Kuang)
#
# See ../../../../LICENSE for clarification regarding multiple authors
#
# Licensed under the Apache License, Version 2.0 (the "License");
# you may not use this file except in compliance with the License.
# You may obtain a copy of the License at
#
#     http://www.apache.org/licenses/LICENSE-2.0
#
# Unless required by applicable law or agreed to in writing, software
# distributed under the License is distributed on an "AS IS" BASIS,
# WITHOUT WARRANTIES OR CONDITIONS OF ANY KIND, either express or implied.
# See the License for the specific language governing permissions and
# limitations under the License.

import logging
from typing import Dict, List, Optional, Union

import k2
import torch

from icefall.utils import get_texts


def _intersect_device(
    a_fsas: k2.Fsa,
    b_fsas: k2.Fsa,
    b_to_a_map: torch.Tensor,
    sorted_match_a: bool,
    batch_size: int = 50,
) -> k2.Fsa:
    """This is a wrapper of k2.intersect_device and its purpose is to split
    b_fsas into several batches and process each batch separately to avoid
    CUDA OOM error.

    The arguments and return value of this function are the same as
    :func:`k2.intersect_device`.
    """
    num_fsas = b_fsas.shape[0]
    if num_fsas <= batch_size:
        return k2.intersect_device(
            a_fsas, b_fsas, b_to_a_map=b_to_a_map, sorted_match_a=sorted_match_a
        )

    num_batches = (num_fsas + batch_size - 1) // batch_size
    splits = []
    for i in range(num_batches):
        start = i * batch_size
        end = min(start + batch_size, num_fsas)
        splits.append((start, end))

    ans = []
    for start, end in splits:
        indexes = torch.arange(start, end).to(b_to_a_map)

        fsas = k2.index_fsa(b_fsas, indexes)
        b_to_a = k2.index_select(b_to_a_map, indexes)
        path_lattice = k2.intersect_device(
            a_fsas, fsas, b_to_a_map=b_to_a, sorted_match_a=sorted_match_a
        )
        ans.append(path_lattice)

    return k2.cat(ans)


def get_lattice(
    nnet_output: torch.Tensor,
    HLG: k2.Fsa,
    supervision_segments: torch.Tensor,
    search_beam: float,
    output_beam: float,
    min_active_states: int,
    max_active_states: int,
    subsampling_factor: int = 1,
) -> k2.Fsa:
    """Get the decoding lattice from a decoding graph and neural
    network output.
    Args:
      nnet_output:
        It is the output of a neural model of shape `(N, T, C)`.
      HLG:
        An Fsa, the decoding graph. See also `compile_HLG.py`.
      supervision_segments:
        A 2-D **CPU** tensor of dtype `torch.int32` with 3 columns.
        Each row contains information for a supervision segment. Column 0
        is the `sequence_index` indicating which sequence this segment
        comes from; column 1 specifies the `start_frame` of this segment
        within the sequence; column 2 contains the `duration` of this
        segment.
      search_beam:
        Decoding beam, e.g. 20.  Smaller is faster, larger is more exact
        (less pruning). This is the default value; it may be modified by
        `min_active_states` and `max_active_states`.
      output_beam:
         Beam to prune output, similar to lattice-beam in Kaldi.  Relative
         to best path of output.
      min_active_states:
        Minimum number of FSA states that are allowed to be active on any given
        frame for any given intersection/composition task. This is advisory,
        in that it will try not to have fewer than this number active.
        Set it to zero if there is no constraint.
      max_active_states:
        Maximum number of FSA states that are allowed to be active on any given
        frame for any given intersection/composition task. This is advisory,
        in that it will try not to exceed that but may not always succeed.
        You can use a very large number if no constraint is needed.
      subsampling_factor:
        The subsampling factor of the model.
    Returns:
      An FsaVec containing the decoding result. It has axes [utt][state][arc].
    """
    dense_fsa_vec = k2.DenseFsaVec(
        nnet_output,
        supervision_segments,
        allow_truncate=subsampling_factor - 1,
    )

    lattice = k2.intersect_dense_pruned(
        HLG,
        dense_fsa_vec,
        search_beam=search_beam,
        output_beam=output_beam,
        min_active_states=min_active_states,
        max_active_states=max_active_states,
    )

    return lattice


class Nbest(object):
    """
    An Nbest object contains two fields:

        (1) fsa. It is an FsaVec containing a vector of **linear** FSAs.
                 Its axes are [path][state][arc]
        (2) shape. Its type is :class:`k2.RaggedShape`.
                   Its axes are [utt][path]

    The field `shape` has two axes [utt][path]. `shape.dim0` contains
    the number of utterances, which is also the number of rows in the
    supervision_segments. `shape.tot_size(1)` contains the number
    of paths, which is also the number of FSAs in `fsa`.

    Caution:
      Don't be confused by the name `Nbest`. The best in the name `Nbest`
      has nothing to do with `best scores`. The important part is
      `N` in `Nbest`, not `best`.
    """

    def __init__(self, fsa: k2.Fsa, shape: k2.RaggedShape) -> None:
        """
        Args:
          fsa:
            An FsaVec with axes [path][state][arc]. It is expected to contain
            a list of **linear** FSAs.
          shape:
            A ragged shape with two axes [utt][path].
        """
        assert len(fsa.shape) == 3, f"fsa.shape: {fsa.shape}"
        assert shape.num_axes == 2, f"num_axes: {shape.num_axes}"

        if fsa.shape[0] != shape.tot_size(1):
            raise ValueError(
                f"{fsa.shape[0]} vs {shape.tot_size(1)}\n"
                "Number of FSAs in `fsa` does not match the given shape"
            )

        self.fsa = fsa
        self.shape = shape

    def __str__(self):
        s = "Nbest("
        s += f"Number of utterances:{self.shape.dim0}, "
        s += f"Number of Paths:{self.fsa.shape[0]})"
        return s

    @staticmethod
    def from_lattice(
        lattice: k2.Fsa,
        num_paths: int,
        use_double_scores: bool = True,
        lattice_score_scale: float = 0.5,
    ) -> "Nbest":
        """Construct an Nbest object by **sampling** `num_paths` from a lattice.

        Each sampled path is a linear FSA.

        We assume `lattice.labels` contains token IDs and `lattice.aux_labels`
        contains word IDs.

        Args:
          lattice:
            An FsaVec with axes [utt][state][arc].
          num_paths:
            Number of paths to **sample** from the lattice
            using :func:`k2.random_paths`.
          use_double_scores:
            True to use double precision in :func:`k2.random_paths`.
            False to use single precision.
          scale:
            Scale `lattice.score` before passing it to :func:`k2.random_paths`.
            A smaller value leads to more unique paths at the risk of being not
            to sample the path with the best score.
        Returns:
          Return an Nbest instance.
        """
        saved_scores = lattice.scores.clone()
        lattice.scores *= lattice_score_scale
        # path is a ragged tensor with dtype torch.int32.
        # It has three axes [utt][path][arc_pos]
        path = k2.random_paths(
            lattice, num_paths=num_paths, use_double_scores=use_double_scores
        )
        lattice.scores = saved_scores

        # word_seq is a k2.RaggedTensor sharing the same shape as `path`
        # but it contains word IDs. Note that it also contains 0s and -1s.
        # The last entry in each sublist is -1.
        # It axes is [utt][path][word_id]
        if isinstance(lattice.aux_labels, torch.Tensor):
            word_seq = k2.ragged.index(lattice.aux_labels, path)
        else:
            word_seq = lattice.aux_labels.index(path)
            word_seq = word_seq.remove_axis(word_seq.num_axes - 2)

        # Each utterance has `num_paths` paths but some of them transduces
        # to the same word sequence, so we need to remove repeated word
        # sequences within an utterance. After removing repeats, each utterance
        # contains different number of paths
        #
        # `new2old` is a 1-D torch.Tensor mapping from the output path index
        # to the input path index.
        _, _, new2old = word_seq.unique(
            need_num_repeats=False, need_new2old_indexes=True
        )

        # kept_path is a ragged tensor with dtype torch.int32.
        # It has axes [utt][path][arc_pos]
        kept_path, _ = path.index(new2old, axis=1, need_value_indexes=False)

        # utt_to_path_shape has axes [utt][path]
        utt_to_path_shape = kept_path.shape.get_layer(0)

        # Remove the utterance axis.
        # Now kept_path has only two axes [path][arc_pos]
        kept_path = kept_path.remove_axis(0)

        # labels is a ragged tensor with 2 axes [path][token_id]
        # Note that it contains -1s.
        labels = k2.ragged.index(lattice.labels.contiguous(), kept_path)

        # Remove -1 from labels as we will use it to construct a linear FSA
        labels = labels.remove_values_eq(-1)

        if isinstance(lattice.aux_labels, k2.RaggedTensor):
            # lattice.aux_labels is a ragged tensor with dtype torch.int32.
            # It has 2 axes [arc][word], so aux_labels is also a ragged tensor
            # with 2 axes [arc][word]
            aux_labels, _ = lattice.aux_labels.index(
                indexes=kept_path.values, axis=0, need_value_indexes=False
            )
        else:
            assert isinstance(lattice.aux_labels, torch.Tensor)
            aux_labels = k2.index_select(lattice.aux_labels, kept_path.values)
            # aux_labels is a 1-D torch.Tensor. It also contains -1 and 0.

        fsa = k2.linear_fsa(labels)
        fsa.aux_labels = aux_labels
        # Caution: fsa.scores are all 0s.
        # `fsa` has only one extra attribute: aux_labels.
        return Nbest(fsa=fsa, shape=utt_to_path_shape)

    def intersect(self, lattice: k2.Fsa, use_double_scores=True) -> "Nbest":
        """Intersect this Nbest object with a lattice, get 1-best
        path from the resulting FsaVec, and return a new Nbest object.

        The purpose of this function is to attach scores to an Nbest.

        Args:
          lattice:
            An FsaVec with axes [utt][state][arc]. If it has `aux_labels`, then
            we assume its `labels` are token IDs and `aux_labels` are word IDs.
            If it has only `labels`, we assume its `labels` are word IDs.
          use_double_scores:
            True to use double precision when computing shortest path.
            False to use single precision.
        Returns:
          Return a new Nbest. This new Nbest shares the same shape with `self`,
          while its `fsa` is the 1-best path from intersecting `self.fsa` and
          `lattice`. Also, its `fsa` has non-zero scores and inherits attributes
          for `lattice`.
        """
        # Note: We view each linear FSA as a word sequence
        # and we use the passed lattice to give each word sequence a score.
        #
        # We are not viewing each linear FSAs as a token sequence.
        #
        # So we use k2.invert() here.

        # We use a word fsa to intersect with k2.invert(lattice)
        word_fsa = k2.invert(self.fsa)

        if hasattr(lattice, "aux_labels"):
            # delete token IDs as it is not needed
            del word_fsa.aux_labels

        word_fsa.scores.zero_()
        word_fsa_with_epsilon_loops = k2.remove_epsilon_and_add_self_loops(
            word_fsa
        )

        path_to_utt_map = self.shape.row_ids(1)

        if hasattr(lattice, "aux_labels"):
            # lattice has token IDs as labels and word IDs as aux_labels.
            # inv_lattice has word IDs as labels and token IDs as aux_labels
            inv_lattice = k2.invert(lattice)
            inv_lattice = k2.arc_sort(inv_lattice)
        else:
            inv_lattice = k2.arc_sort(lattice)

        if inv_lattice.shape[0] == 1:
            path_lattice = _intersect_device(
                inv_lattice,
                word_fsa_with_epsilon_loops,
                b_to_a_map=torch.zeros_like(path_to_utt_map),
                sorted_match_a=True,
            )
        else:
            path_lattice = _intersect_device(
                inv_lattice,
                word_fsa_with_epsilon_loops,
                b_to_a_map=path_to_utt_map,
                sorted_match_a=True,
            )

        # path_lattice has word IDs as labels and token IDs as aux_labels
        path_lattice = k2.top_sort(k2.connect(path_lattice))

        one_best = k2.shortest_path(
            path_lattice, use_double_scores=use_double_scores
        )

        one_best = k2.invert(one_best)
        # Now one_best has token IDs as labels and word IDs as aux_labels

        return Nbest(fsa=one_best, shape=self.shape)

    def compute_am_scores(self) -> k2.RaggedTensor:
        """Compute AM scores of each linear FSA (i.e., each path within
        an utterance).

        Hint:
          `self.fsa.scores` contains two parts: acoustic scores (AM scores)
          and n-gram language model scores (LM scores).

        Caution:
          We require that ``self.fsa`` has an attribute ``lm_scores``.

        Returns:
          Return a ragged tensor with 2 axes [utt][path_scores].
          Its dtype is torch.float64.
        """
        saved_scores = self.fsa.scores

        # The `scores` of every arc consists of `am_scores` and `lm_scores`
        self.fsa.scores = self.fsa.scores - self.fsa.lm_scores

        am_scores = self.fsa.get_tot_scores(
            use_double_scores=True, log_semiring=False
        )
        self.fsa.scores = saved_scores

        return k2.RaggedTensor(self.shape, am_scores)

    def compute_lm_scores(self) -> k2.RaggedTensor:
        """Compute LM scores of each linear FSA (i.e., each path within
        an utterance).

        Hint:
          `self.fsa.scores` contains two parts: acoustic scores (AM scores)
          and n-gram language model scores (LM scores).

        Caution:
          We require that ``self.fsa`` has an attribute ``lm_scores``.

        Returns:
          Return a ragged tensor with 2 axes [utt][path_scores].
          Its dtype is torch.float64.
        """
        saved_scores = self.fsa.scores

        # The `scores` of every arc consists of `am_scores` and `lm_scores`
        self.fsa.scores = self.fsa.lm_scores

        lm_scores = self.fsa.get_tot_scores(
            use_double_scores=True, log_semiring=False
        )
        self.fsa.scores = saved_scores

        return k2.RaggedTensor(self.shape, lm_scores)

    def tot_scores(self) -> k2.RaggedTensor:
        """Get total scores of FSAs in this Nbest.

        Note:
          Since FSAs in Nbest are just linear FSAs, log-semiring
          and tropical semiring produce the same total scores.

        Returns:
          Return a ragged tensor with two axes [utt][path_scores].
          Its dtype is torch.float64.
        """
        scores = self.fsa.get_tot_scores(
            use_double_scores=True, log_semiring=False
        )
        return k2.RaggedTensor(self.shape, scores)

    def build_levenshtein_graphs(self) -> k2.Fsa:
        """Return an FsaVec with axes [utt][state][arc]."""
        word_ids = get_texts(self.fsa, return_ragged=True)
        return k2.levenshtein_graph(word_ids)


def one_best_decoding(
    lattice: k2.Fsa,
    use_double_scores: bool = True,
) -> k2.Fsa:
    """Get the best path from a lattice.

    Args:
      lattice:
        The decoding lattice returned by :func:`get_lattice`.
      use_double_scores:
        True to use double precision floating point in the computation.
        False to use single precision.
    Return:
      An FsaVec containing linear paths.
    """
    best_path = k2.shortest_path(lattice, use_double_scores=use_double_scores)
    return best_path


def nbest_decoding(
    lattice: k2.Fsa,
    num_paths: int,
    use_double_scores: bool = True,
    lattice_score_scale: float = 1.0,
) -> k2.Fsa:
    """It implements something like CTC prefix beam search using n-best lists.

    The basic idea is to first extract `num_paths` paths from the given lattice,
    build a word sequence from these paths, and compute the total scores
    of the word sequence in the tropical semiring. The one with the max score
    is used as the decoding output.

    Caution:
      Don't be confused by `best` in the name `n-best`. Paths are selected
      **randomly**, not by ranking their scores.

    Hint:
      This decoding method is for demonstration only and it does
      not produce a lower WER than :func:`one_best_decoding`.

    Args:
      lattice:
        The decoding lattice, e.g., can be the return value of
        :func:`get_lattice`. It has 3 axes [utt][state][arc].
      num_paths:
        It specifies the size `n` in n-best. Note: Paths are selected randomly
        and those containing identical word sequences are removed and only one
        of them is kept.
      use_double_scores:
        True to use double precision floating point in the computation.
        False to use single precision.
      lattice_score_scale:
        It's the scale applied to the `lattice.scores`. A smaller value
        leads to more unique paths at the risk of missing the correct path.
    Returns:
      An FsaVec containing **linear** FSAs. It axes are [utt][state][arc].
    """
    nbest = Nbest.from_lattice(
        lattice=lattice,
        num_paths=num_paths,
        use_double_scores=use_double_scores,
        lattice_score_scale=lattice_score_scale,
    )
    # nbest.fsa.scores contains 0s

    nbest = nbest.intersect(lattice)
    # now nbest.fsa.scores gets assigned

    # max_indexes contains the indexes for the path with the maximum score
    # within an utterance.
    max_indexes = nbest.tot_scores().argmax()

    best_path = k2.index_fsa(nbest.fsa, max_indexes)
    return best_path


def nbest_oracle(
    lattice: k2.Fsa,
    num_paths: int,
    ref_texts: List[str],
    word_table: k2.SymbolTable,
    use_double_scores: bool = True,
    lattice_score_scale: float = 0.5,
    oov: str = "<UNK>",
) -> Dict[str, List[List[int]]]:
    """Select the best hypothesis given a lattice and a reference transcript.

    The basic idea is to extract `num_paths` paths from the given lattice,
    unique them, and select the one that has the minimum edit distance with
    the corresponding reference transcript as the decoding output.

    The decoding result returned from this function is the best result that
    we can obtain using n-best decoding with all kinds of rescoring techniques.

    This function is useful to tune the value of `lattice_score_scale`.

    Args:
      lattice:
        An FsaVec with axes [utt][state][arc].
        Note: We assume its `aux_labels` contains word IDs.
      num_paths:
        The size of `n` in n-best.
      ref_texts:
        A list of reference transcript. Each entry contains space(s)
        separated words
      word_table:
        It is the word symbol table.
      use_double_scores:
        True to use double precision for computation. False to use
        single precision.
      lattice_score_scale:
        It's the scale applied to the lattice.scores. A smaller value
        yields more unique paths.
      oov:
        The out of vocabulary word.
    Return:
      Return a dict. Its key contains the information about the parameters
      when calling this function, while its value contains the decoding output.
      `len(ans_dict) == len(ref_texts)`
    """
    device = lattice.device

    nbest = Nbest.from_lattice(
        lattice=lattice,
        num_paths=num_paths,
        use_double_scores=use_double_scores,
        lattice_score_scale=lattice_score_scale,
    )

    hyps = nbest.build_levenshtein_graphs()

    oov_id = word_table[oov]
    word_ids_list = []
    for text in ref_texts:
        word_ids = []
        for word in text.split():
            if word in word_table:
                word_ids.append(word_table[word])
            else:
                word_ids.append(oov_id)
        word_ids_list.append(word_ids)

    refs = k2.levenshtein_graph(word_ids_list, device=device)

    levenshtein_alignment = k2.levenshtein_alignment(
        refs=refs,
        hyps=hyps,
        hyp_to_ref_map=nbest.shape.row_ids(1),
        sorted_match_ref=True,
    )

    tot_scores = levenshtein_alignment.get_tot_scores(
        use_double_scores=False, log_semiring=False
    )
    ragged_tot_scores = k2.RaggedTensor(nbest.shape, tot_scores)

    max_indexes = ragged_tot_scores.argmax()

    best_path = k2.index_fsa(nbest.fsa, max_indexes)
    return best_path


def rescore_with_n_best_list(
    lattice: k2.Fsa,
    G: k2.Fsa,
    num_paths: int,
    lm_scale_list: List[float],
    lattice_score_scale: float = 1.0,
    use_double_scores: bool = True,
) -> Dict[str, k2.Fsa]:
    """Rescore an n-best list with an n-gram LM.
    The path with the maximum score is used as the decoding output.

    Args:
      lattice:
        An FsaVec with axes [utt][state][arc]. It must have the following
        attributes: ``aux_labels`` and ``lm_scores``. Its labels are
        token IDs and ``aux_labels`` word IDs.
      G:
        An FsaVec containing only a single FSA. It is an n-gram LM.
      num_paths:
        Size of nbest list.
      lm_scale_list:
        A list of float representing LM score scales.
      lattice_score_scale:
        Scale to be applied to ``lattice.score`` when sampling paths
        using ``k2.random_paths``.
      use_double_scores:
        True to use double precision during computation. False to use
        single precision.
    Returns:
      A dict of FsaVec, whose key is an lm_scale and the value is the
      best decoding path for each utterance in the lattice.
    """
    device = lattice.device

    assert len(lattice.shape) == 3
    assert hasattr(lattice, "aux_labels")
    assert hasattr(lattice, "lm_scores")

    assert G.shape == (1, None, None)
    assert G.device == device
    assert hasattr(G, "aux_labels") is False

    nbest = Nbest.from_lattice(
        lattice=lattice,
        num_paths=num_paths,
        use_double_scores=use_double_scores,
        lattice_score_scale=lattice_score_scale,
    )
    # nbest.fsa.scores are all 0s at this point

    nbest = nbest.intersect(lattice)
    # Now nbest.fsa has its scores set
    assert hasattr(nbest.fsa, "lm_scores")

    am_scores = nbest.compute_am_scores()

    nbest = nbest.intersect(G)
    # Now nbest contains only lm scores
    lm_scores = nbest.tot_scores()

    ans = dict()
    for lm_scale in lm_scale_list:
        tot_scores = am_scores.values / lm_scale + lm_scores.values
        tot_scores = k2.RaggedTensor(nbest.shape, tot_scores)
        max_indexes = tot_scores.argmax()
        best_path = k2.index_fsa(nbest.fsa, max_indexes)
        key = f"lm_scale_{lm_scale}"
        ans[key] = best_path
    return ans


def rescore_with_whole_lattice(
    lattice: k2.Fsa,
    G_with_epsilon_loops: k2.Fsa,
    lm_scale_list: Optional[List[float]] = None,
    use_double_scores: bool = True,
) -> Union[k2.Fsa, Dict[str, k2.Fsa]]:
    """Intersect the lattice with an n-gram LM and use shortest path
    to decode.

    The input lattice is obtained by intersecting `HLG` with
    a DenseFsaVec, where the `G` in `HLG` is in general a 3-gram LM.
    The input `G_with_epsilon_loops` is usually a 4-gram LM. You can consider
    this function as a second pass decoding. In the first pass decoding, we
    use a small G, while we use a larger G in the second pass decoding.

    Args:
      lattice:
        An FsaVec with axes [utt][state][arc]. Its `aux_lables` are word IDs.
        It must have an attribute `lm_scores`.
      G_with_epsilon_loops:
        An FsaVec containing only a single FSA. It contains epsilon self-loops.
        It is an acceptor and its labels are word IDs.
      lm_scale_list:
        Optional. If none, return the intersection of `lattice` and
        `G_with_epsilon_loops`.
        If not None, it contains a list of values to scale LM scores.
        For each scale, there is a corresponding decoding result contained in
        the resulting dict.
      use_double_scores:
        True to use double precision in the computation.
        False to use single precision.
    Returns:
      If `lm_scale_list` is None, return a new lattice which is the intersection
      result of `lattice` and `G_with_epsilon_loops`.
      Otherwise, return a dict whose key is an entry in `lm_scale_list` and the
      value is the decoding result (i.e., an FsaVec containing linear FSAs).
    """
    # Nbest is not used in this function
    assert hasattr(lattice, "lm_scores")
    assert G_with_epsilon_loops.shape == (1, None, None)

    device = lattice.device
    lattice.scores = lattice.scores - lattice.lm_scores
    # We will use lm_scores from G, so remove lats.lm_scores here
    del lattice.lm_scores

    assert hasattr(G_with_epsilon_loops, "lm_scores")

    # Now, lattice.scores contains only am_scores

    # inv_lattice has word IDs as labels.
    # Its `aux_labels` is token IDs
    inv_lattice = k2.invert(lattice)
    num_seqs = lattice.shape[0]

    b_to_a_map = torch.zeros(num_seqs, device=device, dtype=torch.int32)

    max_loop_count = 10
    loop_count = 0
    while loop_count <= max_loop_count:
        loop_count += 1
        try:
            rescoring_lattice = k2.intersect_device(
                G_with_epsilon_loops,
                inv_lattice,
                b_to_a_map,
                sorted_match_a=True,
            )
            rescoring_lattice = k2.top_sort(k2.connect(rescoring_lattice))
            break
        except RuntimeError as e:
            logging.info(f"Caught exception:\n{e}\n")
            logging.info(
                f"num_arcs before pruning: {inv_lattice.arcs.num_elements()}"
            )

            # NOTE(fangjun): The choice of the threshold 1e-9 is arbitrary here
            # to avoid OOM. You may need to fine tune it.
            inv_lattice = k2.prune_on_arc_post(inv_lattice, 1e-9, True)
            logging.info(
                f"num_arcs after pruning: {inv_lattice.arcs.num_elements()}"
            )
    if loop_count > max_loop_count:
        logging.info("Return None as the resulting lattice is too large")
        return None

    # lat has token IDs as labels
    # and word IDs as aux_labels.
    lat = k2.invert(rescoring_lattice)

    if lm_scale_list is None:
        return lat

    ans = dict()
    saved_am_scores = lat.scores - lat.lm_scores
    for lm_scale in lm_scale_list:
        am_scores = saved_am_scores / lm_scale
        lat.scores = am_scores + lat.lm_scores

        best_path = k2.shortest_path(lat, use_double_scores=use_double_scores)
        key = f"lm_scale_{lm_scale}"
        ans[key] = best_path
    return ans


def rescore_with_attention_decoder(
    lattice: k2.Fsa,
    num_paths: int,
    model: torch.nn.Module,
    memory: torch.Tensor,
    memory_key_padding_mask: Optional[torch.Tensor],
    sos_id: int,
    eos_id: int,
    lattice_score_scale: float = 1.0,
    ngram_lm_scale: Optional[float] = None,
    attention_scale: Optional[float] = None,
    use_double_scores: bool = True,
) -> Dict[str, k2.Fsa]:
    """This function extracts `num_paths` paths from the given lattice and uses
    an attention decoder to rescore them. The path with the highest score is
    the decoding output.

    Args:
      lattice:
        An FsaVec with axes [utt][state][arc].
      num_paths:
        Number of paths to extract from the given lattice for rescoring.
      model:
        A transformer model. See the class "Transformer" in
        conformer_ctc/transformer.py for its interface.
      memory:
        The encoder memory of the given model. It is the output of
        the last torch.nn.TransformerEncoder layer in the given model.
        Its shape is `(T, N, C)`.
      memory_key_padding_mask:
        The padding mask for memory with shape `(N, T)`.
      sos_id:
        The token ID for SOS.
      eos_id:
        The token ID for EOS.
      lattice_score_scale:
        It's the scale applied to `lattice.scores`. A smaller value
        leads to more unique paths at the risk of missing the correct path.
      ngram_lm_scale:
        Optional. It specifies the scale for n-gram LM scores.
      attention_scale:
        Optional. It specifies the scale for attention decoder scores.
    Returns:
      A dict of FsaVec, whose key contains a string
      ngram_lm_scale_attention_scale and the value is the
      best decoding path for each utterance in the lattice.
    """
    nbest = Nbest.from_lattice(
        lattice=lattice,
        num_paths=num_paths,
        use_double_scores=use_double_scores,
        lattice_score_scale=lattice_score_scale,
    )
    # nbest.fsa.scores are all 0s at this point

    nbest = nbest.intersect(lattice)
    # Now nbest.fsa has its scores set.
    # Also, nbest.fsa inherits the attributes from `lattice`.
    assert hasattr(nbest.fsa, "lm_scores")

    am_scores = nbest.compute_am_scores()
    ngram_lm_scores = nbest.compute_lm_scores()

    # The `tokens` attribute is set inside `compile_hlg.py`
    assert hasattr(nbest.fsa, "tokens")
    assert isinstance(nbest.fsa.tokens, torch.Tensor)

    path_to_utt_map = nbest.shape.row_ids(1).to(torch.long)
    # the shape of memory is (T, N, C), so we use axis=1 here
    expanded_memory = memory.index_select(1, path_to_utt_map)

    if memory_key_padding_mask is not None:
        # The shape of memory_key_padding_mask is (N, T), so we
        # use axis=0 here.
        expanded_memory_key_padding_mask = memory_key_padding_mask.index_select(
            0, path_to_utt_map
        )
    else:
        expanded_memory_key_padding_mask = None

    # remove axis corresponding to states.
    tokens_shape = nbest.fsa.arcs.shape().remove_axis(1)
    tokens = k2.RaggedTensor(tokens_shape, nbest.fsa.tokens)
    tokens = tokens.remove_values_leq(0)
    token_ids = tokens.tolist()

    nll = model.decoder_nll(
        memory=expanded_memory,
        memory_key_padding_mask=expanded_memory_key_padding_mask,
        token_ids=token_ids,
        sos_id=sos_id,
        eos_id=eos_id,
    )
    assert nll.ndim == 2
    assert nll.shape[0] == len(token_ids)

    attention_scores = -nll.sum(dim=1)

    if ngram_lm_scale is None:
        ngram_lm_scale_list = [0.01, 0.05, 0.08]
        ngram_lm_scale_list += [0.1, 0.3, 0.5, 0.6, 0.7, 0.9, 1.0]
        ngram_lm_scale_list += [1.1, 1.2, 1.3, 1.5, 1.7, 1.9, 2.0]
    else:
        ngram_lm_scale_list = [ngram_lm_scale]

    if attention_scale is None:
        attention_scale_list = [0.01, 0.05, 0.08]
        attention_scale_list += [0.1, 0.3, 0.5, 0.6, 0.7, 0.9, 1.0]
        attention_scale_list += [1.1, 1.2, 1.3, 1.5, 1.7, 1.9, 2.0]
    else:
        attention_scale_list = [attention_scale]

    ans = dict()
    for n_scale in ngram_lm_scale_list:
        for a_scale in attention_scale_list:
            tot_scores = (
                am_scores.values
                + n_scale * ngram_lm_scores.values
                + a_scale * attention_scores
            )
<<<<<<< HEAD
            ragged_tot_scores = k2.RaggedTensor(seq_to_path_shape, tot_scores)
            argmax_indexes = ragged_tot_scores.argmax()

            best_path_indexes = k2.index_select(new2old, argmax_indexes)

            # best_path is a k2.RaggedTensor with 2 axes [path][arc_pos]
            best_path, _ = path_2axes.index(
                indexes=best_path_indexes, axis=0, need_value_indexes=False
            )

            # labels is a k2.RaggedTensor with 2 axes [path][token_id]
            # Note that it contains -1s.
            labels = k2.ragged.index(lattice.labels.contiguous(), best_path)

            labels = labels.remove_values_eq(-1)

            if isinstance(lattice.aux_labels, torch.Tensor):
                aux_labels = k2.index_select(
                    lattice.aux_labels, best_path.values
                )
            else:
                aux_labels, _ = lattice.aux_labels.index(
                    indexes=best_path.values, axis=0, need_value_indexes=False
                )

            best_path_fsa = k2.linear_fsa(labels)
            best_path_fsa.aux_labels = aux_labels
=======
            ragged_tot_scores = k2.RaggedTensor(nbest.shape, tot_scores)
            max_indexes = ragged_tot_scores.argmax()
            best_path = k2.index_fsa(nbest.fsa, max_indexes)
>>>>>>> 455693ae

            key = f"ngram_lm_scale_{n_scale}_attention_scale_{a_scale}"
            ans[key] = best_path
    return ans<|MERGE_RESOLUTION|>--- conflicted
+++ resolved
@@ -881,39 +881,9 @@
                 + n_scale * ngram_lm_scores.values
                 + a_scale * attention_scores
             )
-<<<<<<< HEAD
-            ragged_tot_scores = k2.RaggedTensor(seq_to_path_shape, tot_scores)
-            argmax_indexes = ragged_tot_scores.argmax()
-
-            best_path_indexes = k2.index_select(new2old, argmax_indexes)
-
-            # best_path is a k2.RaggedTensor with 2 axes [path][arc_pos]
-            best_path, _ = path_2axes.index(
-                indexes=best_path_indexes, axis=0, need_value_indexes=False
-            )
-
-            # labels is a k2.RaggedTensor with 2 axes [path][token_id]
-            # Note that it contains -1s.
-            labels = k2.ragged.index(lattice.labels.contiguous(), best_path)
-
-            labels = labels.remove_values_eq(-1)
-
-            if isinstance(lattice.aux_labels, torch.Tensor):
-                aux_labels = k2.index_select(
-                    lattice.aux_labels, best_path.values
-                )
-            else:
-                aux_labels, _ = lattice.aux_labels.index(
-                    indexes=best_path.values, axis=0, need_value_indexes=False
-                )
-
-            best_path_fsa = k2.linear_fsa(labels)
-            best_path_fsa.aux_labels = aux_labels
-=======
             ragged_tot_scores = k2.RaggedTensor(nbest.shape, tot_scores)
             max_indexes = ragged_tot_scores.argmax()
             best_path = k2.index_fsa(nbest.fsa, max_indexes)
->>>>>>> 455693ae
 
             key = f"ngram_lm_scale_{n_scale}_attention_scale_{a_scale}"
             ans[key] = best_path
