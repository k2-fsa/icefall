# Copyright      2021  Xiaomi Corp.        (authors: Fangjun Kuang
#                                                    Mingshuang Luo)
#
# See ../../LICENSE for clarification regarding multiple authors
#
# Licensed under the Apache License, Version 2.0 (the "License");
# you may not use this file except in compliance with the License.
# You may obtain a copy of the License at
#
#     http://www.apache.org/licenses/LICENSE-2.0
#
# Unless required by applicable law or agreed to in writing, software
# distributed under the License is distributed on an "AS IS" BASIS,
# WITHOUT WARRANTIES OR CONDITIONS OF ANY KIND, either express or implied.
# See the License for the specific language governing permissions and
# limitations under the License.


import argparse
import collections
import logging
import os
import re
import subprocess
from collections import defaultdict
from contextlib import contextmanager
from datetime import datetime
from pathlib import Path
from typing import Dict, Iterable, List, TextIO, Tuple, Union

import k2
import k2.version
import kaldialign
import sentencepiece as spm
import torch
import torch.distributed as dist
import torch.nn as nn
from torch.utils.tensorboard import SummaryWriter

from icefall.checkpoint import average_checkpoints

Pathlike = Union[str, Path]


@contextmanager
def get_executor():
    # We'll either return a process pool or a distributed worker pool.
    # Note that this has to be a context manager because we might use multiple
    # context manager ("with" clauses) inside, and this way everything will
    # free up the resources at the right time.
    try:
        # If this is executed on the CLSP grid, we will try to use the
        # Grid Engine to distribute the tasks.
        # Other clusters can also benefit from that, provided a
        # cluster-specific wrapper.
        # (see https://github.com/pzelasko/plz for reference)
        #
        # The following must be installed:
        # $ pip install dask distributed
        # $ pip install git+https://github.com/pzelasko/plz
        name = subprocess.check_output("hostname -f", shell=True, text=True)
        if name.strip().endswith(".clsp.jhu.edu"):
            import plz
            from distributed import Client

            with plz.setup_cluster() as cluster:
                cluster.scale(80)
                yield Client(cluster)
            return
    except Exception:
        pass
    # No need to return anything - compute_and_store_features
    # will just instantiate the pool itself.
    yield None


def str2bool(v):
    """Used in argparse.ArgumentParser.add_argument to indicate
    that a type is a bool type and user can enter

        - yes, true, t, y, 1, to represent True
        - no, false, f, n, 0, to represent False

    See https://stackoverflow.com/questions/15008758/parsing-boolean-values-with-argparse  # noqa
    """
    if isinstance(v, bool):
        return v
    if v.lower() in ("yes", "true", "t", "y", "1"):
        return True
    elif v.lower() in ("no", "false", "f", "n", "0"):
        return False
    else:
        raise argparse.ArgumentTypeError("Boolean value expected.")


def setup_logger(
    log_filename: Pathlike,
    log_level: str = "info",
    rank: int = 0,
    world_size: int = 1,
    use_console: bool = True,
) -> None:
    """Setup log level.

    Args:
      log_filename:
        The filename to save the log.
      log_level:
        The log level to use, e.g., "debug", "info", "warning", "error",
        "critical"
      rank:
        Rank of this node in DDP training.
      world_size:
        Number of nodes in DDP training.
      use_console:
        True to also print logs to console.
    """
    now = datetime.now()
    date_time = now.strftime("%Y-%m-%d-%H-%M-%S")
    if world_size > 1:
        formatter = f"%(asctime)s %(levelname)s [%(filename)s:%(lineno)d] ({rank}/{world_size}) %(message)s"  # noqa
        log_filename = f"{log_filename}-{date_time}-{rank}"
    else:
        formatter = (
            "%(asctime)s %(levelname)s [%(filename)s:%(lineno)d] %(message)s"
        )
        log_filename = f"{log_filename}-{date_time}"

    os.makedirs(os.path.dirname(log_filename), exist_ok=True)

    level = logging.ERROR
    if log_level == "debug":
        level = logging.DEBUG
    elif log_level == "info":
        level = logging.INFO
    elif log_level == "warning":
        level = logging.WARNING
    elif log_level == "critical":
        level = logging.CRITICAL

    logging.basicConfig(
        filename=log_filename,
        format=formatter,
        level=level,
        filemode="w",
    )
    if use_console:
        console = logging.StreamHandler()
        console.setLevel(level)
        console.setFormatter(logging.Formatter(formatter))
        logging.getLogger("").addHandler(console)


class AttributeDict(dict):
    def __getattr__(self, key):
        if key in self:
            return self[key]
        raise AttributeError(f"No such attribute '{key}'")

    def __setattr__(self, key, value):
        self[key] = value

    def __delattr__(self, key):
        if key in self:
            del self[key]
            return
        raise AttributeError(f"No such attribute '{key}'")


def encode_supervisions(
    supervisions: dict, subsampling_factor: int
) -> Tuple[torch.Tensor, List[str]]:
    """
    Encodes Lhotse's ``batch["supervisions"]`` dict into
    a pair of torch Tensor, and a list of transcription strings.

    The supervision tensor has shape ``(batch_size, 3)``.
    Its second dimension contains information about sequence index [0],
    start frames [1] and num frames [2].

    The batch items might become re-ordered during this operation -- the
    returned tensor and list of strings are guaranteed to be consistent with
    each other.
    """
    supervision_segments = torch.stack(
        (
            supervisions["sequence_idx"],
            supervisions["start_frame"] // subsampling_factor,
            supervisions["num_frames"] // subsampling_factor,
        ),
        1,
    ).to(torch.int32)

    indices = torch.argsort(supervision_segments[:, 2], descending=True)
    supervision_segments = supervision_segments[indices]
    texts = supervisions["text"]
    texts = [texts[idx] for idx in indices]

    return supervision_segments, texts


def get_texts(
    best_paths: k2.Fsa, return_ragged: bool = False
) -> Union[List[List[int]], k2.RaggedTensor]:
    """Extract the texts (as word IDs) from the best-path FSAs.
    Args:
      best_paths:
        A k2.Fsa with best_paths.arcs.num_axes() == 3, i.e.
        containing multiple FSAs, which is expected to be the result
        of k2.shortest_path (otherwise the returned values won't
        be meaningful).
      return_ragged:
        True to return a ragged tensor with two axes [utt][word_id].
        False to return a list-of-list word IDs.
    Returns:
      Returns a list of lists of int, containing the label sequences we
      decoded.
    """
    if isinstance(best_paths.aux_labels, k2.RaggedTensor):
        # remove 0's and -1's.
        aux_labels = best_paths.aux_labels.remove_values_leq(0)
        # TODO: change arcs.shape() to arcs.shape
        aux_shape = best_paths.arcs.shape().compose(aux_labels.shape)

        # remove the states and arcs axes.
        aux_shape = aux_shape.remove_axis(1)
        aux_shape = aux_shape.remove_axis(1)
        aux_labels = k2.RaggedTensor(aux_shape, aux_labels.values)
    else:
        # remove axis corresponding to states.
        aux_shape = best_paths.arcs.shape().remove_axis(1)
        aux_labels = k2.RaggedTensor(aux_shape, best_paths.aux_labels)
        # remove 0's and -1's.
        aux_labels = aux_labels.remove_values_leq(0)

    assert aux_labels.num_axes == 2
    if return_ragged:
        return aux_labels
    else:
        return aux_labels.tolist()


def get_alignments(best_paths: k2.Fsa, kind: str) -> List[List[int]]:
    """Extract labels or aux_labels from the best-path FSAs.

    Args:
      best_paths:
        A k2.Fsa with best_paths.arcs.num_axes() == 3, i.e.
        containing multiple FSAs, which is expected to be the result
        of k2.shortest_path (otherwise the returned values won't
        be meaningful).
      kind:
        Possible values are: "labels" and "aux_labels". Caution: When it is
        "labels", the resulting alignments contain repeats.
    Returns:
      Returns a list of lists of int, containing the token sequences we
      decoded. For `ans[i]`, its length equals to the number of frames
      after subsampling of the i-th utterance in the batch.

    Example:
      When `kind` is `labels`, one possible alignment example is (with
      repeats)::

        c c c blk a a blk blk t t t blk blk

     If `kind` is `aux_labels`, the above example changes to::

        c blk blk blk a blk blk blk t blk blk blk blk

    """
    assert kind in ("labels", "aux_labels")
    # arc.shape() has axes [fsa][state][arc], we remove "state"-axis here
    token_shape = best_paths.arcs.shape().remove_axis(1)
    # token_shape has axes [fsa][arc]
    tokens = k2.RaggedTensor(
        token_shape, getattr(best_paths, kind).contiguous()
    )
    tokens = tokens.remove_values_eq(-1)
    return tokens.tolist()


def save_alignments(
    alignments: Dict[str, List[int]],
    subsampling_factor: int,
    filename: str,
) -> None:
    """Save alignments to a file.

    Args:
      alignments:
        A dict containing alignments. Keys of the dict are utterances and
        values are the corresponding framewise alignments after subsampling.
      subsampling_factor:
        The subsampling factor of the model.
      filename:
        Path to save the alignments.
    Returns:
      Return None.
    """
    ali_dict = {
        "subsampling_factor": subsampling_factor,
        "alignments": alignments,
    }
    torch.save(ali_dict, filename)


def load_alignments(filename: str) -> Tuple[int, Dict[str, List[int]]]:
    """Load alignments from a file.

    Args:
      filename:
        Path to the file containing alignment information.
        The file should be saved by :func:`save_alignments`.
    Returns:
      Return a tuple containing:
        - subsampling_factor: The subsampling_factor used to compute
          the alignments.
        - alignments: A dict containing utterances and their corresponding
          framewise alignment, after subsampling.
    """
    ali_dict = torch.load(filename)
    subsampling_factor = ali_dict["subsampling_factor"]
    alignments = ali_dict["alignments"]
    return subsampling_factor, alignments


def store_transcripts(
    filename: Pathlike, texts: Iterable[Tuple[str, str]]
) -> None:
    """Save predicted results and reference transcripts to a file.

    Args:
      filename:
        File to save the results to.
      texts:
        An iterable of tuples. The first element is the reference transcript
        while the second element is the predicted result.
    Returns:
      Return None.
    """
    with open(filename, "w") as f:
        for ref, hyp in texts:
            print(f"ref={ref}", file=f)
            print(f"hyp={hyp}", file=f)


def write_error_stats(
    f: TextIO,
    test_set_name: str,
    results: List[Tuple[str, str]],
    enable_log: bool = True,
) -> float:
    """Write statistics based on predicted results and reference transcripts.

    It will write the following to the given file:

        - WER
        - number of insertions, deletions, substitutions, corrects and total
          reference words. For example::

              Errors: 23 insertions, 57 deletions, 212 substitutions, over 2606
              reference words (2337 correct)

        - The difference between the reference transcript and predicted result.
          An instance is given below::

            THE ASSOCIATION OF (EDISON->ADDISON) ILLUMINATING COMPANIES

          The above example shows that the reference word is `EDISON`,
          but it is predicted to `ADDISON` (a substitution error).

          Another example is::

            FOR THE FIRST DAY (SIR->*) I THINK

          The reference word `SIR` is missing in the predicted
          results (a deletion error).
      results:
        An iterable of tuples. The first element is the reference transcript
        while the second element is the predicted result.
      enable_log:
        If True, also print detailed WER to the console.
        Otherwise, it is written only to the given file.
    Returns:
      Return None.
    """
    subs: Dict[Tuple[str, str], int] = defaultdict(int)
    ins: Dict[str, int] = defaultdict(int)
    dels: Dict[str, int] = defaultdict(int)

    # `words` stores counts per word, as follows:
    #   corr, ref_sub, hyp_sub, ins, dels
    words: Dict[str, List[int]] = defaultdict(lambda: [0, 0, 0, 0, 0])
    num_corr = 0
    ERR = "*"
    for ref, hyp in results:
        ali = kaldialign.align(ref, hyp, ERR)
        for ref_word, hyp_word in ali:
            if ref_word == ERR:
                ins[hyp_word] += 1
                words[hyp_word][3] += 1
            elif hyp_word == ERR:
                dels[ref_word] += 1
                words[ref_word][4] += 1
            elif hyp_word != ref_word:
                subs[(ref_word, hyp_word)] += 1
                words[ref_word][1] += 1
                words[hyp_word][2] += 1
            else:
                words[ref_word][0] += 1
                num_corr += 1
    ref_len = sum([len(r) for r, _ in results])
    sub_errs = sum(subs.values())
    ins_errs = sum(ins.values())
    del_errs = sum(dels.values())
    tot_errs = sub_errs + ins_errs + del_errs
    tot_err_rate = "%.2f" % (100.0 * tot_errs / ref_len)

    if enable_log:
        logging.info(
            f"[{test_set_name}] %WER {tot_errs / ref_len:.2%} "
            f"[{tot_errs} / {ref_len}, {ins_errs} ins, "
            f"{del_errs} del, {sub_errs} sub ]"
        )

    print(f"%WER = {tot_err_rate}", file=f)
    print(
        f"Errors: {ins_errs} insertions, {del_errs} deletions, "
        f"{sub_errs} substitutions, over {ref_len} reference "
        f"words ({num_corr} correct)",
        file=f,
    )
    print(
        "Search below for sections starting with PER-UTT DETAILS:, "
        "SUBSTITUTIONS:, DELETIONS:, INSERTIONS:, PER-WORD STATS:",
        file=f,
    )

    print("", file=f)
    print("PER-UTT DETAILS: corr or (ref->hyp)  ", file=f)
    for ref, hyp in results:
        ali = kaldialign.align(ref, hyp, ERR)
        combine_successive_errors = True
        if combine_successive_errors:
            ali = [[[x], [y]] for x, y in ali]
            for i in range(len(ali) - 1):
                if ali[i][0] != ali[i][1] and ali[i + 1][0] != ali[i + 1][1]:
                    ali[i + 1][0] = ali[i][0] + ali[i + 1][0]
                    ali[i + 1][1] = ali[i][1] + ali[i + 1][1]
                    ali[i] = [[], []]
            ali = [
                [
                    list(filter(lambda a: a != ERR, x)),
                    list(filter(lambda a: a != ERR, y)),
                ]
                for x, y in ali
            ]
            ali = list(filter(lambda x: x != [[], []], ali))
            ali = [
                [
                    ERR if x == [] else " ".join(x),
                    ERR if y == [] else " ".join(y),
                ]
                for x, y in ali
            ]

        print(
            " ".join(
                (
                    ref_word
                    if ref_word == hyp_word
                    else f"({ref_word}->{hyp_word})"
                    for ref_word, hyp_word in ali
                )
            ),
            file=f,
        )

    print("", file=f)
    print("SUBSTITUTIONS: count ref -> hyp", file=f)

    for count, (ref, hyp) in sorted(
        [(v, k) for k, v in subs.items()], reverse=True
    ):
        print(f"{count}   {ref} -> {hyp}", file=f)

    print("", file=f)
    print("DELETIONS: count ref", file=f)
    for count, ref in sorted([(v, k) for k, v in dels.items()], reverse=True):
        print(f"{count}   {ref}", file=f)

    print("", file=f)
    print("INSERTIONS: count hyp", file=f)
    for count, hyp in sorted([(v, k) for k, v in ins.items()], reverse=True):
        print(f"{count}   {hyp}", file=f)

    print("", file=f)
    print(
        "PER-WORD STATS: word  corr tot_errs count_in_ref count_in_hyp", file=f
    )
    for _, word, counts in sorted(
        [(sum(v[1:]), k, v) for k, v in words.items()], reverse=True
    ):
        (corr, ref_sub, hyp_sub, ins, dels) = counts
        tot_errs = ref_sub + hyp_sub + ins + dels
        ref_count = corr + ref_sub + dels
        hyp_count = corr + hyp_sub + ins

        print(f"{word}   {corr} {tot_errs} {ref_count} {hyp_count}", file=f)
    return float(tot_err_rate)


class MetricsTracker(collections.defaultdict):
    def __init__(self):
        # Passing the type 'int' to the base-class constructor
        # makes undefined items default to int() which is zero.
        # This class will play a role as metrics tracker.
        # It can record many metrics, including but not limited to loss.
        super(MetricsTracker, self).__init__(int)

    def __add__(self, other: "MetricsTracker") -> "MetricsTracker":
        ans = MetricsTracker()
        for k, v in self.items():
            ans[k] = v
        for k, v in other.items():
            ans[k] = ans[k] + v
        return ans

    def __mul__(self, alpha: float) -> "MetricsTracker":
        ans = MetricsTracker()
        for k, v in self.items():
            ans[k] = v * alpha
        return ans

    def __str__(self) -> str:
        ans = ""
        for k, v in self.norm_items():
            norm_value = "%.4g" % v
            ans += str(k) + "=" + str(norm_value) + ", "
        frames = "%.2f" % self["frames"]
        ans += "over " + str(frames) + " frames."
        return ans

    def norm_items(self) -> List[Tuple[str, float]]:
        """
        Returns a list of pairs, like:
          [('ctc_loss', 0.1), ('att_loss', 0.07)]
        """
        num_frames = self["frames"] if "frames" in self else 1
        ans = []
        for k, v in self.items():
            if k != "frames":
                norm_value = float(v) / num_frames
                ans.append((k, norm_value))
        return ans

    def reduce(self, device):
        """
        Reduce using torch.distributed, which I believe ensures that
        all processes get the total.
        """
        keys = sorted(self.keys())
        s = torch.tensor([float(self[k]) for k in keys], device=device)
        dist.all_reduce(s, op=dist.ReduceOp.SUM)
        for k, v in zip(keys, s.cpu().tolist()):
            self[k] = v

    def write_summary(
        self,
        tb_writer: SummaryWriter,
        prefix: str,
        batch_idx: int,
    ) -> None:
        """Add logging information to a TensorBoard writer.

        Args:
            tb_writer: a TensorBoard writer
            prefix: a prefix for the name of the loss, e.g. "train/valid_",
                or "train/current_"
            batch_idx: The current batch index, used as the x-axis of the plot.
        """
        for k, v in self.norm_items():
            tb_writer.add_scalar(prefix + k, v, batch_idx)


def concat(
    ragged: k2.RaggedTensor, value: int, direction: str
) -> k2.RaggedTensor:
    """Prepend a value to the beginning of each sublist or append a value.
    to the end of each sublist.

    Args:
      ragged:
        A ragged tensor with two axes.
      value:
        The value to prepend or append.
      direction:
        It can be either "left" or "right". If it is "left", we
        prepend the value to the beginning of each sublist;
        if it is "right", we append the value to the end of each
        sublist.

    Returns:
      Return a new ragged tensor, whose sublists either start with
      or end with the given value.

    >>> a = k2.RaggedTensor([[1, 3], [5]])
    >>> a
    [ [ 1 3 ] [ 5 ] ]
    >>> concat(a, value=0, direction="left")
    [ [ 0 1 3 ] [ 0 5 ] ]
    >>> concat(a, value=0, direction="right")
    [ [ 1 3 0 ] [ 5 0 ] ]

    """
    dtype = ragged.dtype
    device = ragged.device

    assert ragged.num_axes == 2, f"num_axes: {ragged.num_axes}"
    pad_values = torch.full(
        size=(ragged.tot_size(0), 1),
        fill_value=value,
        device=device,
        dtype=dtype,
    )
    pad = k2.RaggedTensor(pad_values)

    if direction == "left":
        ans = k2.ragged.cat([pad, ragged], axis=1)
    elif direction == "right":
        ans = k2.ragged.cat([ragged, pad], axis=1)
    else:
        raise ValueError(
            f'Unsupported direction: {direction}. " \
            "Expect either "left" or "right"'
        )
    return ans


def add_sos(ragged: k2.RaggedTensor, sos_id: int) -> k2.RaggedTensor:
    """Add SOS to each sublist.

    Args:
      ragged:
        A ragged tensor with two axes.
      sos_id:
        The ID of the SOS symbol.

    Returns:
      Return a new ragged tensor, where each sublist starts with SOS.

    >>> a = k2.RaggedTensor([[1, 3], [5]])
    >>> a
    [ [ 1 3 ] [ 5 ] ]
    >>> add_sos(a, sos_id=0)
    [ [ 0 1 3 ] [ 0 5 ] ]

    """
    return concat(ragged, sos_id, direction="left")


def add_eos(ragged: k2.RaggedTensor, eos_id: int) -> k2.RaggedTensor:
    """Add EOS to each sublist.

    Args:
      ragged:
        A ragged tensor with two axes.
      eos_id:
        The ID of the EOS symbol.

    Returns:
      Return a new ragged tensor, where each sublist ends with EOS.

    >>> a = k2.RaggedTensor([[1, 3], [5]])
    >>> a
    [ [ 1 3 ] [ 5 ] ]
    >>> add_eos(a, eos_id=0)
    [ [ 1 3 0 ] [ 5 0 ] ]

    """
    return concat(ragged, eos_id, direction="right")


def make_pad_mask(lengths: torch.Tensor) -> torch.Tensor:
    """
    Args:
      lengths:
        A 1-D tensor containing sentence lengths.
    Returns:
      Return a 2-D bool tensor, where masked positions
      are filled with `True` and non-masked positions are
      filled with `False`.

    >>> lengths = torch.tensor([1, 3, 2, 5])
    >>> make_pad_mask(lengths)
    tensor([[False,  True,  True,  True,  True],
            [False, False, False,  True,  True],
            [False, False,  True,  True,  True],
            [False, False, False, False, False]])
    """
    assert lengths.ndim == 1, lengths.ndim

    max_len = lengths.max()
    n = lengths.size(0)

    expaned_lengths = torch.arange(max_len).expand(n, max_len).to(lengths)

    return expaned_lengths >= lengths.unsqueeze(1)


def l1_norm(x):
    return torch.sum(torch.abs(x))


def l2_norm(x):
    return torch.sum(torch.pow(x, 2))


def linf_norm(x):
    return torch.max(torch.abs(x))


def measure_weight_norms(
    model: nn.Module, norm: str = "l2"
) -> Dict[str, float]:
    """
    Compute the norms of the model's parameters.

    :param model: a torch.nn.Module instance
    :param norm: how to compute the norm. Available values: 'l1', 'l2', 'linf'
    :return: a dict mapping from parameter's name to its norm.
    """
    with torch.no_grad():
        norms = {}
        for name, param in model.named_parameters():
            if norm == "l1":
                val = l1_norm(param)
            elif norm == "l2":
                val = l2_norm(param)
            elif norm == "linf":
                val = linf_norm(param)
            else:
                raise ValueError(f"Unknown norm type: {norm}")
            norms[name] = val.item()
        return norms


def measure_gradient_norms(
    model: nn.Module, norm: str = "l1"
) -> Dict[str, float]:
    """
    Compute the norms of the gradients for each of model's parameters.

    :param model: a torch.nn.Module instance
    :param norm: how to compute the norm. Available values: 'l1', 'l2', 'linf'
    :return: a dict mapping from parameter's name to its gradient's norm.
    """
    with torch.no_grad():
        norms = {}
        for name, param in model.named_parameters():
            if norm == "l1":
                val = l1_norm(param.grad)
            elif norm == "l2":
                val = l2_norm(param.grad)
            elif norm == "linf":
                val = linf_norm(param.grad)
            else:
                raise ValueError(f"Unknown norm type: {norm}")
            norms[name] = val.item()
        return norms


def optim_step_and_measure_param_change(
    model: nn.Module,
    old_parameters: Dict[str, nn.parameter.Parameter],
) -> Dict[str, float]:
    """
    Measure the "relative change in parameters per minibatch."
    It is understood as a ratio between the L2 norm of the difference between original and updates parameters,
    and the L2 norm of the original parameter. It is given by the formula:

        .. math::
            \begin{aligned}
                \delta = \frac{\Vert\theta - \theta_{new}\Vert^2}{\Vert\theta\Vert^2}
            \end{aligned}

    This function is supposed to be used as follows:

      .. code-block:: python

        old_parameters = {
            n: p.detach().clone() for n, p in model.named_parameters()
        }

        optimizer.step()

        deltas = optim_step_and_measure_param_change(old_parameters)

    Args:
      model: A torch.nn.Module instance.
      old_parameters:
        A Dict of named_parameters before optimizer.step().

    Return:
      A Dict containing the relative change for each parameter.
    """
    relative_change = {}
    with torch.no_grad():
        for n, p_new in model.named_parameters():
            p_orig = old_parameters[n]
            delta = l2_norm(p_orig - p_new) / l2_norm(p_orig)
            relative_change[n] = delta.item()
    return relative_change


<<<<<<< HEAD
def tokenize_by_bpe_model(
    sp: spm.SentencePieceProcessor,
    txt: str,
) -> str:
    """
    Tokenize text with bpe model. This function is from
    https://github1s.com/wenet-e2e/wenet/blob/main/wenet/dataset/processor.py#L322-L342.
    Args:
      sp: spm.SentencePieceProcessor.
      txt: str

    Return:
      A new string which includes chars and bpes.
    """
    tokens = []
    # CJK(China Japan Korea) unicode range is [U+4E00, U+9FFF], ref:
    # https://en.wikipedia.org/wiki/CJK_Unified_Ideographs_(Unicode_block)
    pattern = re.compile(r"([\u4e00-\u9fff])")
    # Example:
    #   txt   = "你好 ITS'S OKAY 的"
    #   chars = ["你", "好", " ITS'S OKAY ", "的"]
    chars = pattern.split(txt.upper())
    mix_chars = [w for w in chars if len(w.strip()) > 0]
    for ch_or_w in mix_chars:
        # ch_or_w is a single CJK charater(i.e., "你"), do nothing.
        if pattern.fullmatch(ch_or_w) is not None:
            tokens.append(ch_or_w)
        # ch_or_w contains non-CJK charaters(i.e., " IT'S OKAY "),
        # encode ch_or_w using bpe_model.
        else:
            for p in sp.encode_as_pieces(ch_or_w):
                tokens.append(p)
    txt_with_bpe = "/".join(tokens)

    return txt_with_bpe
=======
def load_averaged_model(
    model_dir: str,
    model: torch.nn.Module,
    epoch: int,
    avg: int,
    device: torch.device,
):
    """
    Load a model which is the average of all checkpoints

    :param model_dir: a str of the experiment directory
    :param model: a torch.nn.Module instance

    :param epoch: the last epoch to load from
    :param avg: how many models to average from
    :param device: move model to this device

    :return: A model averaged
    """

    # start cannot be negative
    start = max(epoch - avg + 1, 0)
    filenames = [f"{model_dir}/epoch-{i}.pt" for i in range(start, epoch + 1)]

    logging.info(f"averaging {filenames}")
    model.to(device)
    model.load_state_dict(average_checkpoints(filenames, device=device))

    return model
>>>>>>> 0475d75d
<|MERGE_RESOLUTION|>--- conflicted
+++ resolved
@@ -813,7 +813,37 @@
     return relative_change
 
 
-<<<<<<< HEAD
+def load_averaged_model(
+    model_dir: str,
+    model: torch.nn.Module,
+    epoch: int,
+    avg: int,
+    device: torch.device,
+):
+    """
+    Load a model which is the average of all checkpoints
+
+    :param model_dir: a str of the experiment directory
+    :param model: a torch.nn.Module instance
+
+    :param epoch: the last epoch to load from
+    :param avg: how many models to average from
+    :param device: move model to this device
+
+    :return: A model averaged
+    """
+
+    # start cannot be negative
+    start = max(epoch - avg + 1, 0)
+    filenames = [f"{model_dir}/epoch-{i}.pt" for i in range(start, epoch + 1)]
+
+    logging.info(f"averaging {filenames}")
+    model.to(device)
+    model.load_state_dict(average_checkpoints(filenames, device=device))
+
+    return model
+
+
 def tokenize_by_bpe_model(
     sp: spm.SentencePieceProcessor,
     txt: str,
@@ -848,35 +878,4 @@
                 tokens.append(p)
     txt_with_bpe = "/".join(tokens)
 
-    return txt_with_bpe
-=======
-def load_averaged_model(
-    model_dir: str,
-    model: torch.nn.Module,
-    epoch: int,
-    avg: int,
-    device: torch.device,
-):
-    """
-    Load a model which is the average of all checkpoints
-
-    :param model_dir: a str of the experiment directory
-    :param model: a torch.nn.Module instance
-
-    :param epoch: the last epoch to load from
-    :param avg: how many models to average from
-    :param device: move model to this device
-
-    :return: A model averaged
-    """
-
-    # start cannot be negative
-    start = max(epoch - avg + 1, 0)
-    filenames = [f"{model_dir}/epoch-{i}.pt" for i in range(start, epoch + 1)]
-
-    logging.info(f"averaging {filenames}")
-    model.to(device)
-    model.load_state_dict(average_checkpoints(filenames, device=device))
-
-    return model
->>>>>>> 0475d75d
+    return txt_with_bpe