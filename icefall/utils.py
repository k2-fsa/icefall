--- conflicted
+++ resolved
@@ -1426,9 +1426,6 @@
     else:
         num_tokens = sum(len(i) for i in text)
 
-<<<<<<< HEAD
-    y = sp.encode(supervisions["text"], out_type=int)
-    num_tokens = sum(len(i) for i in y)
     logging.info(f"num tokens: {num_tokens}")
 
 
@@ -1888,7 +1885,4 @@
                 (131072, 196607),
             ]
         ]
-    )
-=======
-    logging.info(f"num tokens: {num_tokens}")
->>>>>>> d55cec6b
+    )