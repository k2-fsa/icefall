# Copyright      2021  Xiaomi Corp.        (authors: Fangjun Kuang,
#                                                    Mingshuang Luo,
#                                                    Zengwei Yao)
#
# See ../../LICENSE for clarification regarding multiple authors
#
# Licensed under the Apache License, Version 2.0 (the "License");
# you may not use this file except in compliance with the License.
# You may obtain a copy of the License at
#
#     http://www.apache.org/licenses/LICENSE-2.0
#
# Unless required by applicable law or agreed to in writing, software
# distributed under the License is distributed on an "AS IS" BASIS,
# WITHOUT WARRANTIES OR CONDITIONS OF ANY KIND, either express or implied.
# See the License for the specific language governing permissions and
# limitations under the License.


import argparse
import collections
import json
import logging
import os
import pathlib
import random
import re
import subprocess
import warnings
from collections import defaultdict
from contextlib import contextmanager
from dataclasses import dataclass
from datetime import datetime
from pathlib import Path
from shutil import copyfile
from typing import Dict, Iterable, List, Optional, TextIO, Tuple, Union

import k2
import k2.version
import kaldialign
import sentencepiece as spm
import torch
import torch.distributed as dist
import torch.nn as nn
from lhotse.dataset.signal_transforms import time_warp as time_warp_impl
from packaging import version
from pypinyin import lazy_pinyin, pinyin
from pypinyin.contrib.tone_convert import to_finals, to_finals_tone, to_initials
from torch.utils.tensorboard import SummaryWriter
from contextlib import contextmanager


from icefall.checkpoint import average_checkpoints

Pathlike = Union[str, Path]

TORCH_VERSION = version.parse(torch.__version__)


def create_grad_scaler(device="cuda", **kwargs):
    """
<<<<<<< HEAD
    Creates a GradScaler compatible with both torch < 2.0 and >= 2.0.
=======
    Creates a GradScaler compatible with both torch < 2.3.0 and >= 2.3.0.
>>>>>>> 633eec54
    Accepts all kwargs like: enabled, init_scale, growth_factor, etc.

    /icefall/egs/librispeech/ASR/./zipformer/train.py:1451: FutureWarning:
    `torch.cuda.amp.GradScaler(args...)` is deprecated. Please use
    `torch.amp.GradScaler('cuda', args...)` instead.
    """
<<<<<<< HEAD
    if TORCH_VERSION >= version.parse("2.0.0"):
=======
    if TORCH_VERSION >= version.parse("2.3.0"):
>>>>>>> 633eec54
        from torch.amp import GradScaler

        return GradScaler(device=device, **kwargs)
    else:
        with warnings.catch_warnings():
            warnings.simplefilter("ignore", category=FutureWarning)
            return torch.cuda.amp.GradScaler(**kwargs)


@contextmanager
def torch_autocast(device_type="cuda", **kwargs):
    """
    To fix the following warnings:
    /icefall/egs/librispeech/ASR/zipformer/model.py:323:
    FutureWarning: `torch.cuda.amp.autocast(args...)` is deprecated.
    Please use `torch.amp.autocast('cuda', args...)` instead.
      with torch.cuda.amp.autocast(enabled=False):
    """
    if TORCH_VERSION >= version.parse("2.3.0"):
        # Use new unified API
        with torch.amp.autocast(device_type=device_type, **kwargs):
            yield
    else:
        # Suppress deprecation warning and use old CUDA-specific autocast
        with warnings.catch_warnings():
            warnings.simplefilter("ignore", category=FutureWarning)
            with torch.cuda.amp.autocast(**kwargs):
                yield


# Pytorch issue: https://github.com/pytorch/pytorch/issues/47379
# Fixed: https://github.com/pytorch/pytorch/pull/49853
# The fix was included in v1.9.0
# https://github.com/pytorch/pytorch/releases/tag/v1.9.0
def is_jit_tracing():
    if torch.jit.is_scripting():
        return False
    elif torch.jit.is_tracing():
        return True
    return False


@contextmanager
def get_executor():
    # We'll either return a process pool or a distributed worker pool.
    # Note that this has to be a context manager because we might use multiple
    # context manager ("with" clauses) inside, and this way everything will
    # free up the resources at the right time.
    try:
        # If this is executed on the CLSP grid, we will try to use the
        # Grid Engine to distribute the tasks.
        # Other clusters can also benefit from that, provided a
        # cluster-specific wrapper.
        # (see https://github.com/pzelasko/plz for reference)
        #
        # The following must be installed:
        # $ pip install dask distributed
        # $ pip install git+https://github.com/pzelasko/plz
        name = subprocess.check_output("hostname -f", shell=True, text=True)
        if name.strip().endswith(".clsp.jhu.edu"):
            import plz
            from distributed import Client

            with plz.setup_cluster() as cluster:
                cluster.scale(80)
                yield Client(cluster)
            return
    except Exception:
        pass
    # No need to return anything - compute_and_store_features
    # will just instantiate the pool itself.
    yield None


def str2bool(v):
    """Used in argparse.ArgumentParser.add_argument to indicate
    that a type is a bool type and user can enter

        - yes, true, t, y, 1, to represent True
        - no, false, f, n, 0, to represent False

    See https://stackoverflow.com/questions/15008758/parsing-boolean-values-with-argparse  # noqa
    """
    if isinstance(v, bool):
        return v
    if v.lower() in ("yes", "true", "t", "y", "1"):
        return True
    elif v.lower() in ("no", "false", "f", "n", "0"):
        return False
    else:
        raise argparse.ArgumentTypeError("Boolean value expected.")


def setup_logger(
    log_filename: Pathlike,
    log_level: str = "info",
    use_console: bool = True,
) -> None:
    """Setup log level.

    Args:
      log_filename:
        The filename to save the log.
      log_level:
        The log level to use, e.g., "debug", "info", "warning", "error",
        "critical"
      use_console:
        True to also print logs to console.
    """
    now = datetime.now()
    date_time = now.strftime("%Y-%m-%d-%H-%M-%S")
    if dist.is_available() and dist.is_initialized():
        world_size = dist.get_world_size()
        rank = dist.get_rank()
        formatter = f"%(asctime)s %(levelname)s [%(filename)s:%(lineno)d] ({rank}/{world_size}) %(message)s"  # noqa
        log_filename = f"{log_filename}-{date_time}-{rank}"
    else:
        formatter = "%(asctime)s %(levelname)s [%(filename)s:%(lineno)d] %(message)s"
        log_filename = f"{log_filename}-{date_time}"

    os.makedirs(os.path.dirname(log_filename), exist_ok=True)

    level = logging.ERROR
    if log_level == "debug":
        level = logging.DEBUG
    elif log_level == "info":
        level = logging.INFO
    elif log_level == "warning":
        level = logging.WARNING
    elif log_level == "critical":
        level = logging.CRITICAL

    logging.basicConfig(
        filename=log_filename,
        format=formatter,
        level=level,
        filemode="w",
        force=True,
    )
    if use_console:
        console = logging.StreamHandler()
        console.setLevel(level)
        console.setFormatter(logging.Formatter(formatter))
        logging.getLogger("").addHandler(console)


class AttributeDict(dict):
    def __getattr__(self, key):
        if key in self:
            return self[key]
        raise AttributeError(f"No such attribute '{key}'")

    def __setattr__(self, key, value):
        self[key] = value

    def __delattr__(self, key):
        if key in self:
            del self[key]
            return
        raise AttributeError(f"No such attribute '{key}'")

    def __str__(self, indent: int = 2):
        tmp = {}
        for k, v in self.items():
            # PosixPath is ont JSON serializable
            if isinstance(v, (pathlib.Path, torch.device, torch.dtype)):
                v = str(v)
            tmp[k] = v
        return json.dumps(tmp, indent=indent, sort_keys=True)


def encode_supervisions(
    supervisions: dict,
    subsampling_factor: int,
    token_ids: Optional[List[List[int]]] = None,
) -> Tuple[torch.Tensor, Union[List[str], List[List[int]]]]:
    """
    Encodes Lhotse's ``batch["supervisions"]`` dict into
    a pair of torch Tensor, and a list of transcription strings or token indexes

    The supervision tensor has shape ``(batch_size, 3)``.
    Its second dimension contains information about sequence index [0],
    start frames [1] and num frames [2].

    The batch items might become re-ordered during this operation -- the
    returned tensor and list of strings are guaranteed to be consistent with
    each other.
    """
    supervision_segments = torch.stack(
        (
            supervisions["sequence_idx"],
            torch.div(
                supervisions["start_frame"],
                subsampling_factor,
                rounding_mode="floor",
            ),
            torch.div(
                supervisions["num_frames"],
                subsampling_factor,
                rounding_mode="floor",
            ),
        ),
        1,
    ).to(torch.int32)

    indices = torch.argsort(supervision_segments[:, 2], descending=True)
    supervision_segments = supervision_segments[indices]

    if token_ids is None:
        texts = supervisions["text"]
        res = [texts[idx] for idx in indices]
    else:
        res = [token_ids[idx] for idx in indices]

    return supervision_segments, res


def get_texts(
    best_paths: k2.Fsa, return_ragged: bool = False
) -> Union[List[List[int]], k2.RaggedTensor]:
    """Extract the texts (as word IDs) from the best-path FSAs.
    Args:
      best_paths:
        A k2.Fsa with best_paths.arcs.num_axes() == 3, i.e.
        containing multiple FSAs, which is expected to be the result
        of k2.shortest_path (otherwise the returned values won't
        be meaningful).
      return_ragged:
        True to return a ragged tensor with two axes [utt][word_id].
        False to return a list-of-list word IDs.
    Returns:
      Returns a list of lists of int, containing the label sequences we
      decoded.
    """
    if isinstance(best_paths.aux_labels, k2.RaggedTensor):
        # remove 0's and -1's.
        aux_labels = best_paths.aux_labels.remove_values_leq(0)
        # TODO: change arcs.shape() to arcs.shape
        aux_shape = best_paths.arcs.shape().compose(aux_labels.shape)

        # remove the states and arcs axes.
        aux_shape = aux_shape.remove_axis(1)
        aux_shape = aux_shape.remove_axis(1)
        aux_labels = k2.RaggedTensor(aux_shape, aux_labels.values)
    else:
        # remove axis corresponding to states.
        aux_shape = best_paths.arcs.shape().remove_axis(1)
        aux_labels = k2.RaggedTensor(aux_shape, best_paths.aux_labels)
        # remove 0's and -1's.
        aux_labels = aux_labels.remove_values_leq(0)

    assert aux_labels.num_axes == 2
    if return_ragged:
        return aux_labels
    else:
        return aux_labels.tolist()


def encode_supervisions_otc(
    supervisions: dict,
    subsampling_factor: int,
    token_ids: Optional[List[List[int]]] = None,
) -> Tuple[torch.Tensor, Union[List[str], List[List[int]]]]:
    """
    Encodes Lhotse's ``batch["supervisions"]`` dict into
    a pair of torch Tensor, and a list of transcription strings or token indexes

    The supervision tensor has shape ``(batch_size, 3)``.
    Its second dimension contains information about sequence index [0],
    start frames [1] and num frames [2].

    The batch items might become re-ordered during this operation -- the
    returned tensor and list of strings are guaranteed to be consistent with
    each other.
    """
    supervision_segments = torch.stack(
        (
            supervisions["sequence_idx"],
            torch.div(
                supervisions["start_frame"],
                subsampling_factor,
                rounding_mode="floor",
            ),
            torch.div(
                supervisions["num_frames"],
                subsampling_factor,
                rounding_mode="floor",
            ),
        ),
        1,
    ).to(torch.int32)

    indices = torch.argsort(supervision_segments[:, 2], descending=True)
    supervision_segments = supervision_segments[indices]

    ids = []
    verbatim_texts = []
    sorted_ids = []
    sorted_verbatim_texts = []

    for cut in supervisions["cut"]:
        id = cut.id
        if hasattr(cut.supervisions[0], "verbatim_text"):
            verbatim_text = cut.supervisions[0].verbatim_text
        else:
            verbatim_text = ""
        ids.append(id)
        verbatim_texts.append(verbatim_text)

    for index in indices.tolist():
        sorted_ids.append(ids[index])
        sorted_verbatim_texts.append(verbatim_texts[index])

    if token_ids is None:
        texts = supervisions["text"]
        res = [texts[idx] for idx in indices]
    else:
        res = [token_ids[idx] for idx in indices]

    return supervision_segments, res, sorted_ids, sorted_verbatim_texts


@dataclass
class KeywordResult:
    # timestamps[k] contains the frame number on which tokens[k]
    # is decoded
    timestamps: List[int]

    # hyps is the keyword, i.e., word IDs or token IDs
    hyps: List[int]

    # The triggered phrase
    phrase: str


@dataclass
class DecodingResults:
    # timestamps[i][k] contains the frame number on which tokens[i][k]
    # is decoded
    timestamps: List[List[int]]

    # hyps[i] is the recognition results, i.e., word IDs or token IDs
    # for the i-th utterance with fast_beam_search_nbest_LG.
    hyps: Union[List[List[int]], k2.RaggedTensor]

    # scores[i][k] contains the log-prob of tokens[i][k]
    scores: Optional[List[List[float]]] = None


def get_texts_with_timestamp(
    best_paths: k2.Fsa, return_ragged: bool = False
) -> DecodingResults:
    """Extract the texts (as word IDs) and timestamps (as frame indexes)
    from the best-path FSAs.
    Args:
      best_paths:
        A k2.Fsa with best_paths.arcs.num_axes() == 3, i.e.
        containing multiple FSAs, which is expected to be the result
        of k2.shortest_path (otherwise the returned values won't
        be meaningful).
      return_ragged:
        True to return a ragged tensor with two axes [utt][word_id].
        False to return a list-of-list word IDs.
    Returns:
      Returns a list of lists of int, containing the label sequences we
      decoded.
    """
    if isinstance(best_paths.aux_labels, k2.RaggedTensor):
        all_aux_shape = (
            best_paths.arcs.shape().remove_axis(1).compose(best_paths.aux_labels.shape)
        )
        all_aux_labels = k2.RaggedTensor(all_aux_shape, best_paths.aux_labels.values)
        # remove 0's and -1's.
        aux_labels = best_paths.aux_labels.remove_values_leq(0)
        # TODO: change arcs.shape() to arcs.shape
        aux_shape = best_paths.arcs.shape().compose(aux_labels.shape)
        # remove the states and arcs axes.
        aux_shape = aux_shape.remove_axis(1)
        aux_shape = aux_shape.remove_axis(1)
        aux_labels = k2.RaggedTensor(aux_shape, aux_labels.values)
    else:
        # remove axis corresponding to states.
        aux_shape = best_paths.arcs.shape().remove_axis(1)
        all_aux_labels = k2.RaggedTensor(aux_shape, best_paths.aux_labels)
        # remove 0's and -1's.
        aux_labels = all_aux_labels.remove_values_leq(0)

    assert aux_labels.num_axes == 2

    timestamps = []
    if isinstance(best_paths.aux_labels, k2.RaggedTensor):
        for p in range(all_aux_labels.dim0):
            time = []
            for i, arc in enumerate(all_aux_labels[p].tolist()):
                if len(arc) == 1 and arc[0] > 0:
                    time.append(i)
            timestamps.append(time)
    else:
        for labels in all_aux_labels.tolist():
            time = [i for i, v in enumerate(labels) if v > 0]
            timestamps.append(time)

    return DecodingResults(
        timestamps=timestamps,
        hyps=aux_labels if return_ragged else aux_labels.tolist(),
    )


def get_alignments(best_paths: k2.Fsa, kind: str) -> List[List[int]]:
    """Extract labels or aux_labels from the best-path FSAs.

    Args:
      best_paths:
        A k2.Fsa with best_paths.arcs.num_axes() == 3, i.e.
        containing multiple FSAs, which is expected to be the result
        of k2.shortest_path (otherwise the returned values won't
        be meaningful).
      kind:
        Possible values are: "labels" and "aux_labels". Caution: When it is
        "labels", the resulting alignments contain repeats.
    Returns:
      Returns a list of lists of int, containing the token sequences we
      decoded. For `ans[i]`, its length equals to the number of frames
      after subsampling of the i-th utterance in the batch.

    Example:
      When `kind` is `labels`, one possible alignment example is (with
      repeats)::

        c c c blk a a blk blk t t t blk blk

     If `kind` is `aux_labels`, the above example changes to::

        c blk blk blk a blk blk blk t blk blk blk blk

    """
    assert kind in ("labels", "aux_labels")
    # arc.shape() has axes [fsa][state][arc], we remove "state"-axis here
    token_shape = best_paths.arcs.shape().remove_axis(1)
    # token_shape has axes [fsa][arc]
    tokens = k2.RaggedTensor(token_shape, getattr(best_paths, kind).contiguous())
    tokens = tokens.remove_values_eq(-1)
    return tokens.tolist()


def save_alignments(
    alignments: Dict[str, List[int]],
    subsampling_factor: int,
    filename: str,
) -> None:
    """Save alignments to a file.

    Args:
      alignments:
        A dict containing alignments. Keys of the dict are utterances and
        values are the corresponding framewise alignments after subsampling.
      subsampling_factor:
        The subsampling factor of the model.
      filename:
        Path to save the alignments.
    Returns:
      Return None.
    """
    ali_dict = {
        "subsampling_factor": subsampling_factor,
        "alignments": alignments,
    }
    torch.save(ali_dict, filename)


def load_alignments(filename: str) -> Tuple[int, Dict[str, List[int]]]:
    """Load alignments from a file.

    Args:
      filename:
        Path to the file containing alignment information.
        The file should be saved by :func:`save_alignments`.
    Returns:
      Return a tuple containing:
        - subsampling_factor: The subsampling_factor used to compute
          the alignments.
        - alignments: A dict containing utterances and their corresponding
          framewise alignment, after subsampling.
    """
    ali_dict = torch.load(filename)
    subsampling_factor = ali_dict["subsampling_factor"]
    alignments = ali_dict["alignments"]
    return subsampling_factor, alignments


def store_transcripts(
    filename: Pathlike, texts: Iterable[Tuple[str, str, str]], char_level: bool = False
) -> None:
    """Save predicted results and reference transcripts to a file.

    Args:
      filename:
        File to save the results to.
      texts:
        An iterable of tuples. The first element is the cur_id, the second is
        the reference transcript and the third element is the predicted result.
        If it is a multi-talker ASR system, the ref and hyp may also be lists of
        strings.
    Returns:
      Return None.
    """
    with open(filename, "w", encoding="utf8") as f:
        for cut_id, ref, hyp in texts:
            if char_level:
                ref = list("".join(ref))
                hyp = list("".join(hyp))
            print(f"{cut_id}:\tref={ref}", file=f)
            print(f"{cut_id}:\thyp={hyp}", file=f)


def store_transcripts_and_timestamps(
    filename: Pathlike,
    texts: Iterable[Tuple[str, List[str], List[str], List[float], List[float]]],
) -> None:
    """Save predicted results and reference transcripts as well as their timestamps
    to a file.

    Args:
      filename:
        File to save the results to.
      texts:
        An iterable of tuples. The first element is the cur_id, the second is
        the reference transcript and the third element is the predicted result.
    Returns:
      Return None.
    """
    with open(filename, "w", encoding="utf8") as f:
        for cut_id, ref, hyp, time_ref, time_hyp in texts:
            print(f"{cut_id}:\tref={ref}", file=f)
            print(f"{cut_id}:\thyp={hyp}", file=f)

            if len(time_ref) > 0:
                if isinstance(time_ref[0], tuple):
                    # each element is <start, end> pair
                    s = (
                        "["
                        + ", ".join(["(%0.3f, %.03f)" % (i, j) for (i, j) in time_ref])
                        + "]"
                    )
                else:
                    # each element is a float number
                    s = "[" + ", ".join(["%0.3f" % i for i in time_ref]) + "]"
                print(f"{cut_id}:\ttimestamp_ref={s}", file=f)

            if len(time_hyp) > 0:
                if isinstance(time_hyp[0], tuple):
                    # each element is <start, end> pair
                    s = (
                        "["
                        + ", ".join(["(%0.3f, %.03f)" % (i, j) for (i, j) in time_hyp])
                        + "]"
                    )
                else:
                    # each element is a float number
                    s = "[" + ", ".join(["%0.3f" % i for i in time_hyp]) + "]"
                print(f"{cut_id}:\ttimestamp_hyp={s}", file=f)


def write_error_stats(
    f: TextIO,
    test_set_name: str,
    results: List[Tuple[str, str]],
    enable_log: bool = True,
    compute_CER: bool = False,
    sclite_mode: bool = False,
) -> float:
    """Write statistics based on predicted results and reference transcripts.

    It will write the following to the given file:

        - WER
        - number of insertions, deletions, substitutions, corrects and total
          reference words. For example::

              Errors: 23 insertions, 57 deletions, 212 substitutions, over 2606
              reference words (2337 correct)

        - The difference between the reference transcript and predicted result.
          An instance is given below::

            THE ASSOCIATION OF (EDISON->ADDISON) ILLUMINATING COMPANIES

          The above example shows that the reference word is `EDISON`,
          but it is predicted to `ADDISON` (a substitution error).

          Another example is::

            FOR THE FIRST DAY (SIR->*) I THINK

          The reference word `SIR` is missing in the predicted
          results (a deletion error).
      results:
        An iterable of tuples. The first element is the cut_id, the second is
        the reference transcript and the third element is the predicted result.
      enable_log:
        If True, also print detailed WER to the console.
        Otherwise, it is written only to the given file.
    Returns:
      Return None.
    """
    subs: Dict[Tuple[str, str], int] = defaultdict(int)
    ins: Dict[str, int] = defaultdict(int)
    dels: Dict[str, int] = defaultdict(int)

    # `words` stores counts per word, as follows:
    #   corr, ref_sub, hyp_sub, ins, dels
    words: Dict[str, List[int]] = defaultdict(lambda: [0, 0, 0, 0, 0])
    num_corr = 0
    ERR = "*"

    if compute_CER:
        for i, res in enumerate(results):
            cut_id, ref, hyp = res
            ref = list("".join(ref))
            hyp = list("".join(hyp))
            results[i] = (cut_id, ref, hyp)

    for cut_id, ref, hyp in results:
        ali = kaldialign.align(ref, hyp, ERR, sclite_mode=sclite_mode)
        for ref_word, hyp_word in ali:
            if ref_word == ERR:
                ins[hyp_word] += 1
                words[hyp_word][3] += 1
            elif hyp_word == ERR:
                dels[ref_word] += 1
                words[ref_word][4] += 1
            elif hyp_word != ref_word:
                subs[(ref_word, hyp_word)] += 1
                words[ref_word][1] += 1
                words[hyp_word][2] += 1
            else:
                words[ref_word][0] += 1
                num_corr += 1
    ref_len = sum([len(r) for _, r, _ in results])
    sub_errs = sum(subs.values())
    ins_errs = sum(ins.values())
    del_errs = sum(dels.values())
    tot_errs = sub_errs + ins_errs + del_errs
    tot_err_rate = "%.2f" % (100.0 * tot_errs / ref_len)

    if enable_log:
        logging.info(
            f"[{test_set_name}] %WER {tot_errs / ref_len:.2%} "
            f"[{tot_errs} / {ref_len}, {ins_errs} ins, "
            f"{del_errs} del, {sub_errs} sub ]"
        )

    print(f"%WER = {tot_err_rate}", file=f)
    print(
        f"Errors: {ins_errs} insertions, {del_errs} deletions, "
        f"{sub_errs} substitutions, over {ref_len} reference "
        f"words ({num_corr} correct)",
        file=f,
    )
    print(
        "Search below for sections starting with PER-UTT DETAILS:, "
        "SUBSTITUTIONS:, DELETIONS:, INSERTIONS:, PER-WORD STATS:",
        file=f,
    )

    print("", file=f)
    print("PER-UTT DETAILS: corr or (ref->hyp)  ", file=f)
    for cut_id, ref, hyp in results:
        ali = kaldialign.align(ref, hyp, ERR)
        combine_successive_errors = True
        if combine_successive_errors:
            ali = [[[x], [y]] for x, y in ali]
            for i in range(len(ali) - 1):
                if ali[i][0] != ali[i][1] and ali[i + 1][0] != ali[i + 1][1]:
                    ali[i + 1][0] = ali[i][0] + ali[i + 1][0]
                    ali[i + 1][1] = ali[i][1] + ali[i + 1][1]
                    ali[i] = [[], []]
            ali = [
                [
                    list(filter(lambda a: a != ERR, x)),
                    list(filter(lambda a: a != ERR, y)),
                ]
                for x, y in ali
            ]
            ali = list(filter(lambda x: x != [[], []], ali))
            ali = [
                [
                    ERR if x == [] else " ".join(x),
                    ERR if y == [] else " ".join(y),
                ]
                for x, y in ali
            ]

        print(
            f"{cut_id}:\t"
            + " ".join(
                (
                    ref_word if ref_word == hyp_word else f"({ref_word}->{hyp_word})"
                    for ref_word, hyp_word in ali
                )
            ),
            file=f,
        )

    print("", file=f)
    print("SUBSTITUTIONS: count ref -> hyp", file=f)

    for count, (ref, hyp) in sorted([(v, k) for k, v in subs.items()], reverse=True):
        print(f"{count}   {ref} -> {hyp}", file=f)

    print("", file=f)
    print("DELETIONS: count ref", file=f)
    for count, ref in sorted([(v, k) for k, v in dels.items()], reverse=True):
        print(f"{count}   {ref}", file=f)

    print("", file=f)
    print("INSERTIONS: count hyp", file=f)
    for count, hyp in sorted([(v, k) for k, v in ins.items()], reverse=True):
        print(f"{count}   {hyp}", file=f)

    print("", file=f)
    print("PER-WORD STATS: word  corr tot_errs count_in_ref count_in_hyp", file=f)
    for _, word, counts in sorted(
        [(sum(v[1:]), k, v) for k, v in words.items()], reverse=True
    ):
        (corr, ref_sub, hyp_sub, ins, dels) = counts
        tot_errs = ref_sub + hyp_sub + ins + dels
        ref_count = corr + ref_sub + dels
        hyp_count = corr + hyp_sub + ins

        print(f"{word}   {corr} {tot_errs} {ref_count} {hyp_count}", file=f)
    return float(tot_err_rate)


def write_error_stats_with_timestamps(
    f: TextIO,
    test_set_name: str,
    results: List[
        Tuple[
            str,
            List[str],
            List[str],
            List[Union[float, Tuple[float, float]]],
            List[Union[float, Tuple[float, float]]],
        ]
    ],
    enable_log: bool = True,
    with_end_time: bool = False,
) -> Tuple[float, Union[float, Tuple[float, float]], Union[float, Tuple[float, float]]]:
    """Write statistics based on predicted results and reference transcripts
    as well as their timestamps.

    It will write the following to the given file:

        - WER
        - number of insertions, deletions, substitutions, corrects and total
          reference words. For example::

              Errors: 23 insertions, 57 deletions, 212 substitutions, over 2606
              reference words (2337 correct)

        - The difference between the reference transcript and predicted result.
          An instance is given below::

            THE ASSOCIATION OF (EDISON->ADDISON) ILLUMINATING COMPANIES

          The above example shows that the reference word is `EDISON`,
          but it is predicted to `ADDISON` (a substitution error).

          Another example is::

            FOR THE FIRST DAY (SIR->*) I THINK

          The reference word `SIR` is missing in the predicted
          results (a deletion error).
      results:
        An iterable of tuples. The first element is the cur_id, the second is
        the reference transcript and the third element is the predicted result.
      enable_log:
        If True, also print detailed WER to the console.
        Otherwise, it is written only to the given file.
      with_end_time:
        Whether use end timestamps.

    Returns:
      Return total word error rate and mean delay.
    """
    subs: Dict[Tuple[str, str], int] = defaultdict(int)
    ins: Dict[str, int] = defaultdict(int)
    dels: Dict[str, int] = defaultdict(int)

    # `words` stores counts per word, as follows:
    #   corr, ref_sub, hyp_sub, ins, dels
    words: Dict[str, List[int]] = defaultdict(lambda: [0, 0, 0, 0, 0])
    num_corr = 0
    ERR = "*"
    # Compute mean alignment delay on the correct words
    all_delay = []
    for cut_id, ref, hyp, time_ref, time_hyp in results:
        ali = kaldialign.align(ref, hyp, ERR)
        has_time = len(time_ref) > 0 and len(time_hyp) > 0
        if has_time:
            # pointer to timestamp_hyp
            p_hyp = 0
            # pointer to timestamp_ref
            p_ref = 0
        for ref_word, hyp_word in ali:
            if ref_word == ERR:
                ins[hyp_word] += 1
                words[hyp_word][3] += 1
                if has_time:
                    p_hyp += 1
            elif hyp_word == ERR:
                dels[ref_word] += 1
                words[ref_word][4] += 1
                if has_time:
                    p_ref += 1
            elif hyp_word != ref_word:
                subs[(ref_word, hyp_word)] += 1
                words[ref_word][1] += 1
                words[hyp_word][2] += 1
                if has_time:
                    p_hyp += 1
                    p_ref += 1
            else:
                words[ref_word][0] += 1
                num_corr += 1
                if has_time:
                    if with_end_time:
                        all_delay.append(
                            (
                                time_hyp[p_hyp][0] - time_ref[p_ref][0],
                                time_hyp[p_hyp][1] - time_ref[p_ref][1],
                            )
                        )
                    else:
                        all_delay.append(time_hyp[p_hyp] - time_ref[p_ref])
                    p_hyp += 1
                    p_ref += 1
        if has_time:
            assert p_hyp == len(hyp), (p_hyp, len(hyp))
            assert p_ref == len(ref), (p_ref, len(ref))

    ref_len = sum([len(r) for _, r, _, _, _ in results])
    sub_errs = sum(subs.values())
    ins_errs = sum(ins.values())
    del_errs = sum(dels.values())
    tot_errs = sub_errs + ins_errs + del_errs
    tot_err_rate = float("%.2f" % (100.0 * tot_errs / ref_len))

    if with_end_time:
        mean_delay = (float("inf"), float("inf"))
        var_delay = (float("inf"), float("inf"))
    else:
        mean_delay = float("inf")
        var_delay = float("inf")
    num_delay = len(all_delay)
    if num_delay > 0:
        if with_end_time:
            all_delay_start = [i[0] for i in all_delay]
            mean_delay_start = sum(all_delay_start) / num_delay
            var_delay_start = (
                sum([(i - mean_delay_start) ** 2 for i in all_delay_start]) / num_delay
            )

            all_delay_end = [i[1] for i in all_delay]
            mean_delay_end = sum(all_delay_end) / num_delay
            var_delay_end = (
                sum([(i - mean_delay_end) ** 2 for i in all_delay_end]) / num_delay
            )

            mean_delay = (
                float("%.3f" % mean_delay_start),
                float("%.3f" % mean_delay_end),
            )
            var_delay = (float("%.3f" % var_delay_start), float("%.3f" % var_delay_end))
        else:
            mean_delay = sum(all_delay) / num_delay
            var_delay = sum([(i - mean_delay) ** 2 for i in all_delay]) / num_delay
            mean_delay = float("%.3f" % mean_delay)
            var_delay = float("%.3f" % var_delay)

    if enable_log:
        logging.info(
            f"[{test_set_name}] %WER {tot_errs / ref_len:.2%} "
            f"[{tot_errs} / {ref_len}, {ins_errs} ins, "
            f"{del_errs} del, {sub_errs} sub ]"
        )
        logging.info(
            f"[{test_set_name}] %symbol-delay mean (s): "
            f"{mean_delay}, variance: {var_delay} "  # noqa
            f"computed on {num_delay} correct words"
        )

    print(f"%WER = {tot_err_rate}", file=f)
    print(
        f"Errors: {ins_errs} insertions, {del_errs} deletions, "
        f"{sub_errs} substitutions, over {ref_len} reference "
        f"words ({num_corr} correct)",
        file=f,
    )
    print(
        "Search below for sections starting with PER-UTT DETAILS:, "
        "SUBSTITUTIONS:, DELETIONS:, INSERTIONS:, PER-WORD STATS:",
        file=f,
    )

    print("", file=f)
    print("PER-UTT DETAILS: corr or (ref->hyp)  ", file=f)
    for cut_id, ref, hyp, _, _ in results:
        ali = kaldialign.align(ref, hyp, ERR)
        combine_successive_errors = True
        if combine_successive_errors:
            ali = [[[x], [y]] for x, y in ali]
            for i in range(len(ali) - 1):
                if ali[i][0] != ali[i][1] and ali[i + 1][0] != ali[i + 1][1]:
                    ali[i + 1][0] = ali[i][0] + ali[i + 1][0]
                    ali[i + 1][1] = ali[i][1] + ali[i + 1][1]
                    ali[i] = [[], []]
            ali = [
                [
                    list(filter(lambda a: a != ERR, x)),
                    list(filter(lambda a: a != ERR, y)),
                ]
                for x, y in ali
            ]
            ali = list(filter(lambda x: x != [[], []], ali))
            ali = [
                [
                    ERR if x == [] else " ".join(x),
                    ERR if y == [] else " ".join(y),
                ]
                for x, y in ali
            ]

        print(
            f"{cut_id}:\t"
            + " ".join(
                (
                    ref_word if ref_word == hyp_word else f"({ref_word}->{hyp_word})"
                    for ref_word, hyp_word in ali
                )
            ),
            file=f,
        )

    print("", file=f)
    print("SUBSTITUTIONS: count ref -> hyp", file=f)

    for count, (ref, hyp) in sorted([(v, k) for k, v in subs.items()], reverse=True):
        print(f"{count}   {ref} -> {hyp}", file=f)

    print("", file=f)
    print("DELETIONS: count ref", file=f)
    for count, ref in sorted([(v, k) for k, v in dels.items()], reverse=True):
        print(f"{count}   {ref}", file=f)

    print("", file=f)
    print("INSERTIONS: count hyp", file=f)
    for count, hyp in sorted([(v, k) for k, v in ins.items()], reverse=True):
        print(f"{count}   {hyp}", file=f)

    print("", file=f)
    print("PER-WORD STATS: word  corr tot_errs count_in_ref count_in_hyp", file=f)
    for _, word, counts in sorted(
        [(sum(v[1:]), k, v) for k, v in words.items()], reverse=True
    ):
        (corr, ref_sub, hyp_sub, ins, dels) = counts
        tot_errs = ref_sub + hyp_sub + ins + dels
        ref_count = corr + ref_sub + dels
        hyp_count = corr + hyp_sub + ins

        print(f"{word}   {corr} {tot_errs} {ref_count} {hyp_count}", file=f)
    return float(tot_err_rate), float(mean_delay), float(var_delay)


def write_surt_error_stats(
    f: TextIO,
    test_set_name: str,
    results: List[Tuple[str, str]],
    enable_log: bool = True,
    num_channels: int = 2,
) -> float:
    """Write statistics based on predicted results and reference transcripts for SURT
    multi-talker ASR systems. The difference between this and the `write_error_stats`
    is that this function finds the optimal speaker-agnostic WER using the ``meeteval``
    toolkit.

    Args:
        f: File to write the statistics to.
        test_set_name: Name of the test set.
        results: List of tuples containing the utterance ID and the predicted
            transcript.
        enable_log: Whether to enable logging.
        num_channels: Number of output channels/branches. Defaults to 2.
    Returns:
      Return None.
    """
    from meeteval.wer import wer

    subs: Dict[Tuple[str, str], int] = defaultdict(int)
    ins: Dict[str, int] = defaultdict(int)
    dels: Dict[str, int] = defaultdict(int)
    ref_lens: List[int] = []

    print(
        "Search below for sections starting with PER-UTT DETAILS:, "
        "SUBSTITUTIONS:, DELETIONS:, INSERTIONS:, PER-WORD STATS:",
        file=f,
    )

    print("", file=f)
    print("PER-UTT DETAILS: corr or (ref->hyp)  ", file=f)

    # `words` stores counts per word, as follows:
    #   corr, ref_sub, hyp_sub, ins, dels
    words: Dict[str, List[int]] = defaultdict(lambda: [0, 0, 0, 0, 0])
    num_corr = 0
    ERR = "*"
    for cut_id, ref, hyp in results:
        # First compute the optimal assignment of references to output channels
        orc_wer = wer.orc_word_error_rate(ref, hyp)
        assignment = orc_wer.assignment
        refs = [[] for _ in range(num_channels)]
        # Assign references to channels
        for i, ref_text in zip(assignment, ref):
            refs[i] += ref_text.split()
        hyps = [hyp_text.split() for hyp_text in hyp]
        # Now compute the WER for each channel
        for ref_c, hyp_c in zip(refs, hyps):
            ref_lens.append(len(ref_c))
            ali = kaldialign.align(ref_c, hyp_c, ERR)
            for ref_word, hyp_word in ali:
                if ref_word == ERR:
                    ins[hyp_word] += 1
                    words[hyp_word][3] += 1
                elif hyp_word == ERR:
                    dels[ref_word] += 1
                    words[ref_word][4] += 1
                elif hyp_word != ref_word:
                    subs[(ref_word, hyp_word)] += 1
                    words[ref_word][1] += 1
                    words[hyp_word][2] += 1
                else:
                    words[ref_word][0] += 1
                    num_corr += 1
            combine_successive_errors = True
            if combine_successive_errors:
                ali = [[[x], [y]] for x, y in ali]
                for i in range(len(ali) - 1):
                    if ali[i][0] != ali[i][1] and ali[i + 1][0] != ali[i + 1][1]:
                        ali[i + 1][0] = ali[i][0] + ali[i + 1][0]
                        ali[i + 1][1] = ali[i][1] + ali[i + 1][1]
                        ali[i] = [[], []]
                ali = [
                    [
                        list(filter(lambda a: a != ERR, x)),
                        list(filter(lambda a: a != ERR, y)),
                    ]
                    for x, y in ali
                ]
                ali = list(filter(lambda x: x != [[], []], ali))
                ali = [
                    [
                        ERR if x == [] else " ".join(x),
                        ERR if y == [] else " ".join(y),
                    ]
                    for x, y in ali
                ]

            print(
                f"{cut_id}:\t"
                + " ".join(
                    (
                        (
                            ref_word
                            if ref_word == hyp_word
                            else f"({ref_word}->{hyp_word})"
                        )
                        for ref_word, hyp_word in ali
                    )
                ),
                file=f,
            )
    ref_len = sum(ref_lens)
    sub_errs = sum(subs.values())
    ins_errs = sum(ins.values())
    del_errs = sum(dels.values())
    tot_errs = sub_errs + ins_errs + del_errs
    tot_err_rate = "%.2f" % (100.0 * tot_errs / ref_len)

    if enable_log:
        logging.info(
            f"[{test_set_name}] %WER {tot_errs / ref_len:.2%} "
            f"[{tot_errs} / {ref_len}, {ins_errs} ins, "
            f"{del_errs} del, {sub_errs} sub ]"
        )

    print(f"%WER = {tot_err_rate}", file=f)
    print(
        f"Errors: {ins_errs} insertions, {del_errs} deletions, "
        f"{sub_errs} substitutions, over {ref_len} reference "
        f"words ({num_corr} correct)",
        file=f,
    )

    print("", file=f)
    print("SUBSTITUTIONS: count ref -> hyp", file=f)

    for count, (ref, hyp) in sorted([(v, k) for k, v in subs.items()], reverse=True):
        print(f"{count}   {ref} -> {hyp}", file=f)

    print("", file=f)
    print("DELETIONS: count ref", file=f)
    for count, ref in sorted([(v, k) for k, v in dels.items()], reverse=True):
        print(f"{count}   {ref}", file=f)

    print("", file=f)
    print("INSERTIONS: count hyp", file=f)
    for count, hyp in sorted([(v, k) for k, v in ins.items()], reverse=True):
        print(f"{count}   {hyp}", file=f)

    print("", file=f)
    print("PER-WORD STATS: word  corr tot_errs count_in_ref count_in_hyp", file=f)
    for _, word, counts in sorted(
        [(sum(v[1:]), k, v) for k, v in words.items()], reverse=True
    ):
        (corr, ref_sub, hyp_sub, ins, dels) = counts
        tot_errs = ref_sub + hyp_sub + ins + dels
        ref_count = corr + ref_sub + dels
        hyp_count = corr + hyp_sub + ins

        print(f"{word}   {corr} {tot_errs} {ref_count} {hyp_count}", file=f)

    print(f"%WER = {tot_err_rate}", file=f)
    return float(tot_err_rate)


class MetricsTracker(collections.defaultdict):
    def __init__(self):
        # Passing the type 'int' to the base-class constructor
        # makes undefined items default to int() which is zero.
        # This class will play a role as metrics tracker.
        # It can record many metrics, including but not limited to loss.
        super(MetricsTracker, self).__init__(int)

    def __add__(self, other: "MetricsTracker") -> "MetricsTracker":
        ans = MetricsTracker()
        for k, v in self.items():
            ans[k] = v
        for k, v in other.items():
            if v - v == 0:
                ans[k] = ans[k] + v
        return ans

    def __mul__(self, alpha: float) -> "MetricsTracker":
        ans = MetricsTracker()
        for k, v in self.items():
            ans[k] = v * alpha
        return ans

    def __str__(self) -> str:
        ans_frames = ""
        ans_utterances = ""
        for k, v in self.norm_items():
            norm_value = "%.4g" % v
            if "utt_" not in k:
                ans_frames += str(k) + "=" + str(norm_value) + ", "
            else:
                ans_utterances += str(k) + "=" + str(norm_value)
                if k == "utt_duration":
                    ans_utterances += " frames, "
                elif k == "utt_pad_proportion":
                    ans_utterances += ", "
                else:
                    raise ValueError(f"Unexpected key: {k}")
        frames = "%.2f" % self["frames"]
        ans_frames += "over " + str(frames) + " frames. "
        if ans_utterances != "":
            utterances = "%.2f" % self["utterances"]
            ans_utterances += "over " + str(utterances) + " utterances."

        return ans_frames + ans_utterances

    def norm_items(self) -> List[Tuple[str, float]]:
        """
        Returns a list of pairs, like:
          [('ctc_loss', 0.1), ('att_loss', 0.07)]
        """
        num_frames = self["frames"] if "frames" in self else 1
        num_utterances = self["utterances"] if "utterances" in self else 1
        ans = []
        for k, v in self.items():
            if k == "frames" or k == "utterances":
                continue
            norm_value = (
                float(v) / num_frames if "utt_" not in k else float(v) / num_utterances
            )
            ans.append((k, norm_value))
        return ans

    def reduce(self, device):
        """
        Reduce using torch.distributed, which I believe ensures that
        all processes get the total.
        """
        keys = sorted(self.keys())
        s = torch.tensor([float(self[k]) for k in keys], device=device)
        dist.all_reduce(s, op=dist.ReduceOp.SUM)
        for k, v in zip(keys, s.cpu().tolist()):
            self[k] = v

    def write_summary(
        self,
        tb_writer: SummaryWriter,
        prefix: str,
        batch_idx: int,
    ) -> None:
        """Add logging information to a TensorBoard writer.

        Args:
            tb_writer: a TensorBoard writer
            prefix: a prefix for the name of the loss, e.g. "train/valid_",
                or "train/current_"
            batch_idx: The current batch index, used as the x-axis of the plot.
        """
        for k, v in self.norm_items():
            tb_writer.add_scalar(prefix + k, v, batch_idx)


def concat(ragged: k2.RaggedTensor, value: int, direction: str) -> k2.RaggedTensor:
    """Prepend a value to the beginning of each sublist or append a value.
    to the end of each sublist.

    Args:
      ragged:
        A ragged tensor with two axes.
      value:
        The value to prepend or append.
      direction:
        It can be either "left" or "right". If it is "left", we
        prepend the value to the beginning of each sublist;
        if it is "right", we append the value to the end of each
        sublist.

    Returns:
      Return a new ragged tensor, whose sublists either start with
      or end with the given value.

    >>> a = k2.RaggedTensor([[1, 3], [5]])
    >>> a
    [ [ 1 3 ] [ 5 ] ]
    >>> concat(a, value=0, direction="left")
    [ [ 0 1 3 ] [ 0 5 ] ]
    >>> concat(a, value=0, direction="right")
    [ [ 1 3 0 ] [ 5 0 ] ]

    """
    dtype = ragged.dtype
    device = ragged.device

    assert ragged.num_axes == 2, f"num_axes: {ragged.num_axes}"
    pad_values = torch.full(
        size=(ragged.tot_size(0), 1),
        fill_value=value,
        device=device,
        dtype=dtype,
    )
    pad = k2.RaggedTensor(pad_values)

    if direction == "left":
        ans = k2.ragged.cat([pad, ragged], axis=1)
    elif direction == "right":
        ans = k2.ragged.cat([ragged, pad], axis=1)
    else:
        raise ValueError(
            f'Unsupported direction: {direction}. " \
            "Expect either "left" or "right"'
        )
    return ans


def add_sos(ragged: k2.RaggedTensor, sos_id: int) -> k2.RaggedTensor:
    """Add SOS to each sublist.

    Args:
      ragged:
        A ragged tensor with two axes.
      sos_id:
        The ID of the SOS symbol.

    Returns:
      Return a new ragged tensor, where each sublist starts with SOS.

    >>> a = k2.RaggedTensor([[1, 3], [5]])
    >>> a
    [ [ 1 3 ] [ 5 ] ]
    >>> add_sos(a, sos_id=0)
    [ [ 0 1 3 ] [ 0 5 ] ]

    """
    return concat(ragged, sos_id, direction="left")


def add_eos(ragged: k2.RaggedTensor, eos_id: int) -> k2.RaggedTensor:
    """Add EOS to each sublist.

    Args:
      ragged:
        A ragged tensor with two axes.
      eos_id:
        The ID of the EOS symbol.

    Returns:
      Return a new ragged tensor, where each sublist ends with EOS.

    >>> a = k2.RaggedTensor([[1, 3], [5]])
    >>> a
    [ [ 1 3 ] [ 5 ] ]
    >>> add_eos(a, eos_id=0)
    [ [ 1 3 0 ] [ 5 0 ] ]

    """
    return concat(ragged, eos_id, direction="right")


def make_pad_mask(lengths: torch.Tensor, max_len: int = 0) -> torch.Tensor:
    """
    Args:
      lengths:
        A 1-D tensor containing sentence lengths.
      max_len:
        The length of masks.
    Returns:
      Return a 2-D bool tensor, where masked positions
      are filled with `True` and non-masked positions are
      filled with `False`.

    >>> lengths = torch.tensor([1, 3, 2, 5])
    >>> make_pad_mask(lengths)
    tensor([[False,  True,  True,  True,  True],
            [False, False, False,  True,  True],
            [False, False,  True,  True,  True],
            [False, False, False, False, False]])
    """
    assert lengths.ndim == 1, lengths.ndim
    max_len = max(max_len, lengths.max())
    n = lengths.size(0)
    seq_range = torch.arange(0, max_len, device=lengths.device)
    expaned_lengths = seq_range.unsqueeze(0).expand(n, max_len)

    return expaned_lengths >= lengths.unsqueeze(-1)


# Copied and modified from https://github.com/wenet-e2e/wenet/blob/main/wenet/utils/mask.py
def subsequent_chunk_mask(
    size: int,
    chunk_size: int,
    num_left_chunks: int = -1,
    device: torch.device = torch.device("cpu"),
) -> torch.Tensor:
    """Create mask for subsequent steps (size, size) with chunk size,
       this is for streaming encoder
    Args:
        size (int): size of mask
        chunk_size (int): size of chunk
        num_left_chunks (int): number of left chunks
            <0: use full chunk
            >=0: use num_left_chunks
        device (torch.device): "cpu" or "cuda" or torch.Tensor.device
    Returns:
        torch.Tensor: mask
    Examples:
        >>> subsequent_chunk_mask(4, 2)
        [[1, 1, 0, 0],
         [1, 1, 0, 0],
         [1, 1, 1, 1],
         [1, 1, 1, 1]]
    """
    ret = torch.zeros(size, size, device=device, dtype=torch.bool)
    for i in range(size):
        if num_left_chunks < 0:
            start = 0
        else:
            start = max((i // chunk_size - num_left_chunks) * chunk_size, 0)
        ending = min((i // chunk_size + 1) * chunk_size, size)
        ret[i, start:ending] = True
    return ret


def l1_norm(x):
    return torch.sum(torch.abs(x))


def l2_norm(x):
    return torch.sum(torch.pow(x, 2))


def linf_norm(x):
    return torch.max(torch.abs(x))


def measure_weight_norms(model: nn.Module, norm: str = "l2") -> Dict[str, float]:
    """
    Compute the norms of the model's parameters.

    :param model: a torch.nn.Module instance
    :param norm: how to compute the norm. Available values: 'l1', 'l2', 'linf'
    :return: a dict mapping from parameter's name to its norm.
    """
    with torch.no_grad():
        norms = {}
        for name, param in model.named_parameters():
            if norm == "l1":
                val = l1_norm(param)
            elif norm == "l2":
                val = l2_norm(param)
            elif norm == "linf":
                val = linf_norm(param)
            else:
                raise ValueError(f"Unknown norm type: {norm}")
            norms[name] = val.item()
        return norms


def measure_gradient_norms(model: nn.Module, norm: str = "l1") -> Dict[str, float]:
    """
    Compute the norms of the gradients for each of model's parameters.

    :param model: a torch.nn.Module instance
    :param norm: how to compute the norm. Available values: 'l1', 'l2', 'linf'
    :return: a dict mapping from parameter's name to its gradient's norm.
    """
    with torch.no_grad():
        norms = {}
        for name, param in model.named_parameters():
            if norm == "l1":
                val = l1_norm(param.grad)
            elif norm == "l2":
                val = l2_norm(param.grad)
            elif norm == "linf":
                val = linf_norm(param.grad)
            else:
                raise ValueError(f"Unknown norm type: {norm}")
            norms[name] = val.item()
        return norms


def get_parameter_groups_with_lrs(
    model: nn.Module,
    lr: float,
    include_names: bool = False,
    freeze_modules: List[str] = [],
) -> List[dict]:
    """
    This is for use with the ScaledAdam optimizers (more recent versions that accept lists of
    named-parameters; we can, if needed, create a version without the names).

    It provides a way to specify learning-rate scales inside the module, so that if
    any nn.Module in the hierarchy has a floating-point parameter 'lr_scale', it will
    scale the LR of any parameters inside that module or its submodules.  Note: you
    can set module parameters outside the __init__ function, e.g.:
      >>> a = nn.Linear(10, 10)
      >>> a.lr_scale = 0.5

    Returns: a list of dicts, of the following form:
      if include_names == False:
        [  { 'params': [ tensor1, tensor2, ... ], 'lr': 0.01 },
           { 'params': [ tensor3, tensor4, ... ], 'lr': 0.005 },
         ...   ]
      if include_names == true:
        [  { 'named_params': [ (name1, tensor1, (name2, tensor2), ... ], 'lr': 0.01 },
           { 'named_params': [ (name3, tensor3), (name4, tensor4), ... ], 'lr': 0.005 },
         ...   ]

    """
    named_modules = list(model.named_modules())

    # flat_lr_scale just contains the lr_scale explicitly specified
    # for each prefix of the name, e.g. 'encoder.layers.3', these need
    # to be multiplied for all prefix of the name of any given parameter.
    flat_lr_scale = defaultdict(lambda: 1.0)
    names = []
    for name, m in model.named_modules():
        names.append(name)
        if hasattr(m, "lr_scale"):
            flat_lr_scale[name] = m.lr_scale

    # lr_to_parames is a dict from learning rate (floating point) to: if
    # include_names == true, a list of (name, parameter) for that learning rate;
    # otherwise a list of parameters for that learning rate.
    lr_to_params = defaultdict(list)

    for name, parameter in model.named_parameters():
        split_name = name.split(".")
        # caution: as a special case, if the name is '', split_name will be [ '' ].
        prefix = split_name[0]
        if prefix == "module":  # DDP
            module_name = split_name[1]
            if module_name in freeze_modules:
                logging.info(f"Remove {name} from parameters")
                continue
        else:
            if prefix in freeze_modules:
                logging.info(f"Remove {name} from parameters")
                continue
        cur_lr = lr * flat_lr_scale[prefix]
        if prefix != "":
            cur_lr *= flat_lr_scale[""]
        for part in split_name[1:]:
            prefix = ".".join([prefix, part])
            cur_lr *= flat_lr_scale[prefix]
        lr_to_params[cur_lr].append((name, parameter) if include_names else parameter)

    if include_names:
        return [{"named_params": pairs, "lr": lr} for lr, pairs in lr_to_params.items()]
    else:
        return [{"params": params, "lr": lr} for lr, params in lr_to_params.items()]


def optim_step_and_measure_param_change(
    model: nn.Module,
    old_parameters: Dict[str, nn.parameter.Parameter],
) -> Dict[str, float]:
    """
    Measure the "relative change in parameters per minibatch."
    It is understood as a ratio between the L2 norm of the difference between original and updates parameters,
    and the L2 norm of the original parameter. It is given by the formula:

        .. math::

            \begin{aligned}
                \delta = \frac{\Vert\theta - \theta_{new}\Vert^2}{\Vert\theta\Vert^2}
            \end{aligned}

    This function is supposed to be used as follows:

      .. code-block:: python

        old_parameters = {
            n: p.detach().clone() for n, p in model.named_parameters()
        }

        optimizer.step()

        deltas = optim_step_and_measure_param_change(old_parameters)

    Args:
      model: A torch.nn.Module instance.
      old_parameters:
        A Dict of named_parameters before optimizer.step().

    Return:
      A Dict containing the relative change for each parameter.
    """
    relative_change = {}
    with torch.no_grad():
        for n, p_new in model.named_parameters():
            p_orig = old_parameters[n]
            delta = l2_norm(p_orig - p_new) / l2_norm(p_orig)
            relative_change[n] = delta.item()
    return relative_change


def load_averaged_model(
    model_dir: str,
    model: torch.nn.Module,
    epoch: int,
    avg: int,
    device: torch.device,
):
    """
    Load a model which is the average of all checkpoints

    :param model_dir: a str of the experiment directory
    :param model: a torch.nn.Module instance

    :param epoch: the last epoch to load from
    :param avg: how many models to average from
    :param device: move model to this device

    :return: A model averaged
    """

    # start cannot be negative
    start = max(epoch - avg + 1, 0)
    filenames = [f"{model_dir}/epoch-{i}.pt" for i in range(start, epoch + 1)]

    logging.info(f"averaging {filenames}")
    model.to(device)
    model.load_state_dict(average_checkpoints(filenames, device=device))

    return model


def text_to_pinyin(
    txt: str, mode: str = "full_with_tone", errors: str = "default"
) -> List[str]:
    """
    Convert a Chinese text (might contain some latin characters) to pinyin sequence.

    Args:
      txt:
        The input Chinese text.
      mode:
        The style of the output pinyin, should be:
          full_with_tone : zhōng guó
          full_no_tone : zhong guo
          partial_with_tone : zh ōng g uó
          partial_no_tone : zh ong g uo
      errors:
        How to handle the characters (latin) that has no pinyin.
          default : output the same as input.
          split : split into single characters (i.e. alphabets)

    Return:
      Return a list of str.

    Examples:
      txt: 想吃KFC
      output: ['xiǎng', 'chī', 'KFC']  # mode=full_with_tone; errors=default
      output: ['xiǎng', 'chī', 'K', 'F', 'C']  # mode=full_with_tone; errors=split
      output: ['xiang', 'chi', 'KFC']  # mode=full_no_tone; errors=default
      output: ['xiang', 'chi', 'K', 'F', 'C']  # mode=full_no_tone; errors=split
      output: ['x', 'iǎng', 'ch', 'ī', 'KFC']  # mode=partial_with_tone; errors=default
      output: ['x', 'iang', 'ch', 'i', 'KFC']  # mode=partial_no_tone; errors=default
    """

    assert mode in (
        "full_with_tone",
        "full_no_tone",
        "partial_no_tone",
        "partial_with_tone",
    ), mode

    assert errors in ("default", "split"), errors

    txt = txt.strip()
    res = []
    if "full" in mode:
        if errors == "default":
            py = pinyin(txt) if mode == "full_with_tone" else lazy_pinyin(txt)
        else:
            py = (
                pinyin(txt, errors=lambda x: list(x))
                if mode == "full_with_tone"
                else lazy_pinyin(txt, errors=lambda x: list(x))
            )
        res = [x[0] for x in py] if mode == "full_with_tone" else py
    else:
        if errors == "default":
            py = pinyin(txt) if mode == "partial_with_tone" else lazy_pinyin(txt)
        else:
            py = (
                pinyin(txt, errors=lambda x: list(x))
                if mode == "partial_with_tone"
                else lazy_pinyin(txt, errors=lambda x: list(x))
            )
        py = [x[0] for x in py] if mode == "partial_with_tone" else py
        for x in py:
            initial = to_initials(x, strict=False)
            final = (
                to_finals(x, strict=False)
                if mode == "partial_no_tone"
                else to_finals_tone(x, strict=False)
            )
            if initial == "" and final == "":
                res.append(x)
            else:
                if initial != "":
                    res.append(initial)
                if final != "":
                    res.append(final)
    return res


def tokenize_by_bpe_model(
    sp: spm.SentencePieceProcessor,
    txt: str,
) -> str:
    """
    Tokenize text with bpe model. This function is from
    https://github1s.com/wenet-e2e/wenet/blob/main/wenet/dataset/processor.py#L322-L342.
    Args:
      sp: spm.SentencePieceProcessor.
      txt: str

    Return:
      A new string which includes chars and bpes.
    """
    tokens = []
    # CJK(China Japan Korea) unicode range is [U+4E00, U+9FFF], ref:
    # https://en.wikipedia.org/wiki/CJK_Unified_Ideographs_(Unicode_block)
    pattern = re.compile(r"([\u4e00-\u9fff])")
    # Example:
    #   txt   = "你好 ITS'S OKAY 的"
    #   chars = ["你", "好", " ITS'S OKAY ", "的"]
    chars = pattern.split(txt.upper())
    mix_chars = [w for w in chars if len(w.strip()) > 0]
    for ch_or_w in mix_chars:
        # ch_or_w is a single CJK character(i.e., "你"), do nothing.
        if pattern.fullmatch(ch_or_w) is not None:
            tokens.append(ch_or_w)
        # ch_or_w contains non-CJK characters(i.e., " IT'S OKAY "),
        # encode ch_or_w using bpe_model.
        else:
            for p in sp.encode_as_pieces(ch_or_w):
                tokens.append(p)
    txt_with_bpe = "/".join(tokens)

    return txt_with_bpe


def tokenize_by_CJK_char(line: str) -> str:
    """
    Tokenize a line of text with CJK char.

    Note: All return characters will be upper case.

    Example:
      input = "你好世界是 hello world 的中文"
      output = "你 好 世 界 是 HELLO WORLD 的 中 文"

    Args:
      line:
        The input text.

    Return:
      A new string tokenize by CJK char.
    """
    # The CJK ranges is from https://github.com/alvations/nltk/blob/79eed6ddea0d0a2c212c1060b477fc268fec4d4b/nltk/tokenize/util.py
    pattern = re.compile(
        r"([\u1100-\u11ff\u2e80-\ua4cf\ua840-\uD7AF\uF900-\uFAFF\uFE30-\uFE4F\uFF65-\uFFDC\U00020000-\U0002FFFF])"
    )
    chars = pattern.split(line.strip().upper())
    return " ".join([w.strip() for w in chars if w.strip()])


def tokenize_by_ja_char(line: str) -> str:
    """
    Tokenize a line of text with Japanese characters.

    Note: All non-Japanese characters will be upper case.

    Example:
      input = "こんにちは世界は hello world の日本語"
      output = "こ ん に ち は 世 界 は HELLO WORLD の 日 本 語"

    Args:
      line:
        The input text.

    Return:
      A new string tokenized by Japanese characters.
    """
    pattern = re.compile(r"([\u3040-\u309F\u30A0-\u30FF\u4E00-\u9FFF])")
    chars = pattern.split(line.strip())
    return " ".join(
        [w.strip().upper() if not pattern.match(w) else w for w in chars if w.strip()]
    )


def display_and_save_batch(
    batch: dict,
    params: AttributeDict,
    sp: spm.SentencePieceProcessor,
) -> None:
    """Display the batch statistics and save the batch into disk.

    Args:
      batch:
        A batch of data. See `lhotse.dataset.K2SpeechRecognitionDataset()`
        for the content in it.
      params:
        Parameters for training. See :func:`get_params`.
      sp:
        The BPE model.
    """
    from lhotse.utils import uuid4

    filename = f"{params.exp_dir}/batch-{uuid4()}.pt"
    logging.info(f"Saving batch to {filename}")
    torch.save(batch, filename)

    supervisions = batch["supervisions"]
    features = batch["inputs"]

    logging.info(f"features shape: {features.shape}")

    y = sp.encode(supervisions["text"], out_type=int)
    num_tokens = sum(len(i) for i in y)
    logging.info(f"num tokens: {num_tokens}")


def convert_timestamp(
    frames: List[int],
    subsampling_factor: int,
    frame_shift_ms: float = 10,
) -> List[float]:
    """Convert frame numbers to time (in seconds) given subsampling factor
    and frame shift (in milliseconds).

    Args:
      frames:
        A list of frame numbers after subsampling.
      subsampling_factor:
        The subsampling factor of the model.
      frame_shift_ms:
        Frame shift in milliseconds between two contiguous frames.
    Return:
      Return the time in seconds corresponding to each given frame.
    """
    frame_shift = frame_shift_ms / 1000.0
    time = []
    for f in frames:
        time.append(round(f * subsampling_factor * frame_shift, ndigits=3))

    return time


def parse_timestamp(tokens: List[str], timestamp: List[float]) -> List[float]:
    """
    Parse timestamp of each word.

    Args:
      tokens:
        List of tokens.
      timestamp:
        List of timestamp of each token.

    Returns:
      List of timestamp of each word.
    """
    start_token = b"\xe2\x96\x81".decode()  # '_'
    assert len(tokens) == len(timestamp), (len(tokens), len(timestamp))
    ans = []
    for i in range(len(tokens)):
        flag = False
        if i == 0 or tokens[i].startswith(start_token):
            flag = True
            if len(tokens[i]) == 1 and tokens[i].startswith(start_token):
                # tokens[i] == start_token
                if i == len(tokens) - 1:
                    # it is the last token
                    flag = False
                elif tokens[i + 1].startswith(start_token):
                    # the next token also starts with start_token
                    flag = False
        if flag:
            ans.append(timestamp[i])
    return ans


def parse_hyp_and_timestamp(
    res: DecodingResults,
    subsampling_factor: int,
    frame_shift_ms: float = 10,
    sp: Optional[spm.SentencePieceProcessor] = None,
    word_table: Optional[k2.SymbolTable] = None,
) -> Tuple[List[List[str]], List[List[float]]]:
    """Parse hypothesis and timestamp.

    Args:
      res:
        A DecodingResults object.
      subsampling_factor:
        The integer subsampling factor.
      frame_shift_ms:
        The float frame shift used for feature extraction.
      sp:
        The BPE model.
      word_table:
        The word symbol table.

    Returns:
       Return a list of hypothesis and timestamp.
    """
    hyps = []
    timestamps = []

    N = len(res.hyps)
    assert len(res.timestamps) == N, (len(res.timestamps), N)
    use_word_table = False
    if word_table is not None:
        assert sp is None
        use_word_table = True
    else:
        assert sp is not None and word_table is None

    for i in range(N):
        time = convert_timestamp(res.timestamps[i], subsampling_factor, frame_shift_ms)
        if use_word_table:
            words = [word_table[i] for i in res.hyps[i]]
        else:
            tokens = sp.id_to_piece(res.hyps[i])
            words = sp.decode_pieces(tokens).split()
            time = parse_timestamp(tokens, time)
        assert len(time) == len(words), (len(time), len(words))

        hyps.append(words)
        timestamps.append(time)

    return hyps, timestamps


# `is_module_available` is copied from
# https://github.com/pytorch/audio/blob/6bad3a66a7a1c7cc05755e9ee5931b7391d2b94c/torchaudio/_internal/module_utils.py#L9
def is_module_available(*modules: str) -> bool:
    r"""Returns if a top-level module with :attr:`name` exists *without**
    importing it. This is generally safer than try-catch block around a
    `import X`.

    Note: "borrowed" from torchaudio:
    """
    import importlib

    return all(importlib.util.find_spec(m) is not None for m in modules)


def filter_uneven_sized_batch(batch: dict, allowed_max_frames: int):
    """For the uneven-sized batch, the total duration after padding would possibly
    cause OOM. Hence, for each batch, which is sorted in descending order by length,
    we simply drop the last few shortest samples, so that the retained total frames
    (after padding) would not exceed the given allow_max_frames.

    Args:
      batch:
        A batch of data. See `lhotse.dataset.K2SpeechRecognitionDataset()`
        for the content in it.
      allowed_max_frames:
        The allowed max number of frames in batch.
    """
    features = batch["inputs"]
    supervisions = batch["supervisions"]

    N, T, _ = features.size()
    assert T == supervisions["num_frames"].max(), (T, supervisions["num_frames"].max())
    kept_num_utt = allowed_max_frames // T

    if kept_num_utt >= N or kept_num_utt == 0:
        return batch

    # Note: we assume the samples in batch is sorted descendingly by length
    logging.info(
        f"Filtering uneven-sized batch, original batch size is {N}, "
        f"retained batch size is {kept_num_utt}."
    )
    batch["inputs"] = features[:kept_num_utt]
    for k, v in supervisions.items():
        assert len(v) == N, (len(v), N)
        batch["supervisions"][k] = v[:kept_num_utt]

    return batch


def parse_bpe_start_end_pairs(
    tokens: List[str], is_first_token: List[bool]
) -> List[Tuple[int, int]]:
    """Parse pairs of start and end frame indexes for each word.

    Args:
      tokens:
        List of BPE tokens.
      is_first_token:
        List of bool values, which indicates whether it is the first token,
        i.e., not repeat or blank.

    Returns:
      List of (start-frame-index, end-frame-index) pairs for each word.
    """
    assert len(tokens) == len(is_first_token), (len(tokens), len(is_first_token))

    start_token = b"\xe2\x96\x81".decode()  # '_'
    blank_token = "<blk>"

    non_blank_idx = [i for i in range(len(tokens)) if tokens[i] != blank_token]
    num_non_blank = len(non_blank_idx)

    pairs = []
    start = -1
    end = -1
    for j in range(num_non_blank):
        # The index in all frames
        i = non_blank_idx[j]

        found_start = False
        if is_first_token[i] and (j == 0 or tokens[i].startswith(start_token)):
            found_start = True
            if tokens[i] == start_token:
                if j == num_non_blank - 1:
                    # It is the last non-blank token
                    found_start = False
                elif is_first_token[non_blank_idx[j + 1]] and tokens[
                    non_blank_idx[j + 1]
                ].startswith(start_token):
                    # The next not-blank token is a first-token and also starts with start_token
                    found_start = False
        if found_start:
            start = i

        if start != -1:
            found_end = False
            if j == num_non_blank - 1:
                # It is the last non-blank token
                found_end = True
            elif is_first_token[non_blank_idx[j + 1]] and tokens[
                non_blank_idx[j + 1]
            ].startswith(start_token):
                # The next not-blank token is a first-token and also starts with start_token
                found_end = True
            if found_end:
                end = i

        if start != -1 and end != -1:
            if not all([tokens[t] == start_token for t in range(start, end + 1)]):
                # except the case of all start_token
                pairs.append((start, end))
            # Reset start and end
            start = -1
            end = -1

    return pairs


def parse_bpe_timestamps_and_texts(
    best_paths: k2.Fsa, sp: spm.SentencePieceProcessor
) -> Tuple[List[Tuple[int, int]], List[List[str]]]:
    """Parse timestamps (frame indexes) and texts.

    Args:
      best_paths:
        A k2.Fsa with best_paths.arcs.num_axes() == 3, i.e.
        containing multiple FSAs, which is expected to be the result
        of k2.shortest_path (otherwise the returned values won't
        be meaningful). Its attributes `labels` and `aux_labels`
        are both BPE tokens.
      sp:
        The BPE model.

    Returns:
      utt_index_pairs:
        A list of pair list. utt_index_pairs[i] is a list of
        (start-frame-index, end-frame-index) pairs for each word in
        utterance-i.
      utt_words:
        A list of str list. utt_words[i] is a word list of utterence-i.
    """
    shape = best_paths.arcs.shape().remove_axis(1)

    # labels: [utt][arcs]
    labels = k2.RaggedTensor(shape, best_paths.labels.contiguous())
    # remove -1's.
    labels = labels.remove_values_eq(-1)
    labels = labels.tolist()

    # aux_labels: [utt][arcs]
    aux_labels = k2.RaggedTensor(shape, best_paths.aux_labels.contiguous())

    # remove -1's.
    all_aux_labels = aux_labels.remove_values_eq(-1)
    # len(all_aux_labels[i]) is equal to the number of frames
    all_aux_labels = all_aux_labels.tolist()

    # remove 0's and -1's.
    out_aux_labels = aux_labels.remove_values_leq(0)
    # len(out_aux_labels[i]) is equal to the number of output BPE tokens
    out_aux_labels = out_aux_labels.tolist()

    utt_index_pairs = []
    utt_words = []
    for i in range(len(labels)):
        tokens = sp.id_to_piece(labels[i])
        words = sp.decode(out_aux_labels[i]).split()

        # Indicates whether it is the first token, i.e., not-repeat and not-blank.
        is_first_token = [a != 0 for a in all_aux_labels[i]]
        index_pairs = parse_bpe_start_end_pairs(tokens, is_first_token)
        assert len(index_pairs) == len(words), (len(index_pairs), len(words), tokens)
        utt_index_pairs.append(index_pairs)
        utt_words.append(words)

    return utt_index_pairs, utt_words


def parse_timestamps_and_texts(
    best_paths: k2.Fsa, word_table: k2.SymbolTable
) -> Tuple[List[Tuple[int, int]], List[List[str]]]:
    """Parse timestamps (frame indexes) and texts.

    Args:
      best_paths:
        A k2.Fsa with best_paths.arcs.num_axes() == 3, i.e.
        containing multiple FSAs, which is expected to be the result
        of k2.shortest_path (otherwise the returned values won't
        be meaningful). Attribute `labels` is the prediction unit,
        e.g., phone or BPE tokens. Attribute `aux_labels` is the word index.
      word_table:
        The word symbol table.

    Returns:
      utt_index_pairs:
        A list of pair list. utt_index_pairs[i] is a list of
        (start-frame-index, end-frame-index) pairs for each word in
        utterance-i.
      utt_words:
        A list of str list. utt_words[i] is a word list of utterence-i.
    """
    # [utt][words]
    word_ids = get_texts(best_paths)

    shape = best_paths.arcs.shape().remove_axis(1)

    # labels: [utt][arcs]
    labels = k2.RaggedTensor(shape, best_paths.labels.contiguous())
    # remove -1's.
    labels = labels.remove_values_eq(-1)
    labels = labels.tolist()

    # aux_labels: [utt][arcs]
    aux_shape = shape.compose(best_paths.aux_labels.shape)
    aux_labels = k2.RaggedTensor(aux_shape, best_paths.aux_labels.values.contiguous())
    aux_labels = aux_labels.tolist()

    utt_index_pairs = []
    utt_words = []
    for i, (label, aux_label) in enumerate(zip(labels, aux_labels)):
        num_arcs = len(label)
        # The last arc of aux_label is the arc entering the final state
        assert num_arcs == len(aux_label) - 1, (num_arcs, len(aux_label))

        index_pairs = []
        start = -1
        end = -1
        for arc in range(num_arcs):
            # len(aux_label[arc]) is 0 or 1
            if label[arc] != 0 and len(aux_label[arc]) != 0:
                if start != -1 and end != -1:
                    index_pairs.append((start, end))
                start = arc
            if label[arc] != 0:
                end = arc
        if start != -1 and end != -1:
            index_pairs.append((start, end))

        words = [word_table[w] for w in word_ids[i]]
        assert len(index_pairs) == len(words), (len(index_pairs), len(words))

        utt_index_pairs.append(index_pairs)
        utt_words.append(words)

    return utt_index_pairs, utt_words


def parse_fsa_timestamps_and_texts(
    best_paths: k2.Fsa,
    sp: Optional[spm.SentencePieceProcessor] = None,
    word_table: Optional[k2.SymbolTable] = None,
    subsampling_factor: int = 4,
    frame_shift_ms: float = 10,
) -> Tuple[List[Tuple[float, float]], List[List[str]]]:
    """Parse timestamps (in seconds) and texts for given decoded fsa paths.
    Currently it supports two cases:
    (1) ctc-decoding, the attributes `labels` and `aux_labels`
        are both BPE tokens. In this case, sp should be provided.
    (2) HLG-based 1best, the attribtute `labels` is the prediction unit,
        e.g., phone or BPE tokens; attribute `aux_labels` is the word index.
        In this case, word_table should be provided.

    Args:
      best_paths:
        A k2.Fsa with best_paths.arcs.num_axes() == 3, i.e.
        containing multiple FSAs, which is expected to be the result
        of k2.shortest_path (otherwise the returned values won't
        be meaningful).
      sp:
        The BPE model.
      word_table:
        The word symbol table.
      subsampling_factor:
        The subsampling factor of the model.
      frame_shift_ms:
        Frame shift in milliseconds between two contiguous frames.

    Returns:
      utt_time_pairs:
        A list of pair list. utt_time_pairs[i] is a list of
        (start-time, end-time) pairs for each word in
        utterance-i.
      utt_words:
        A list of str list. utt_words[i] is a word list of utterence-i.
    """
    if sp is not None:
        assert word_table is None, "word_table is not needed if sp is provided."
        utt_index_pairs, utt_words = parse_bpe_timestamps_and_texts(
            best_paths=best_paths, sp=sp
        )
    elif word_table is not None:
        assert sp is None, "sp is not needed if word_table is provided."
        utt_index_pairs, utt_words = parse_timestamps_and_texts(
            best_paths=best_paths, word_table=word_table
        )
    else:
        raise ValueError("Either sp or word_table should be provided.")

    utt_time_pairs = []
    for utt in utt_index_pairs:
        start = convert_timestamp(
            frames=[i[0] for i in utt],
            subsampling_factor=subsampling_factor,
            frame_shift_ms=frame_shift_ms,
        )
        end = convert_timestamp(
            # The duration in frames is (end_frame_index - start_frame_index + 1)
            frames=[i[1] + 1 for i in utt],
            subsampling_factor=subsampling_factor,
            frame_shift_ms=frame_shift_ms,
        )
        utt_time_pairs.append(list(zip(start, end)))

    return utt_time_pairs, utt_words


# Copied from https://github.com/alvations/nltk/blob/79eed6ddea0d0a2c212c1060b477fc268fec4d4b/nltk/tokenize/util.py
def is_cjk(character):
    """
    Python port of Moses' code to check for CJK character.

    >>> is_cjk(u'\u33fe')
    True
    >>> is_cjk(u'\uFE5F')
    False

    :param character: The character that needs to be checked.
    :type character: char
    :return: bool
    """
    return any(
        [
            start <= ord(character) <= end
            for start, end in [
                (4352, 4607),
                (11904, 42191),
                (43072, 43135),
                (44032, 55215),
                (63744, 64255),
                (65072, 65103),
                (65381, 65500),
                (131072, 196607),
            ]
        ]
    )


def symlink_or_copy(exp_dir: Path, src: str, dst: str):
    """
    In the experiment directory, create a symlink pointing to src named dst.
    If symlink creation fails (Windows?), fall back to copyfile."""

    dir_fd = os.open(exp_dir, os.O_RDONLY)
    try:
        os.remove(dst, dir_fd=dir_fd)
    except FileNotFoundError:
        pass
    try:
        os.symlink(src=src, dst=dst, dir_fd=dir_fd)
    except OSError:
        copyfile(src=exp_dir / src, dst=exp_dir / dst)
    os.close(dir_fd)


def num_tokens(
    token_table: k2.SymbolTable, disambig_pattern: str = re.compile(r"^#\d+$")
) -> int:
    """Return the number of tokens excluding those from
    disambiguation symbols.

    Caution:
      0 is not a token ID so it is excluded from the return value.
    """
    symbols = token_table.symbols
    ans = []
    for s in symbols:
        if not disambig_pattern.match(s):
            ans.append(token_table[s])
    num_tokens = len(ans)
    if 0 in ans:
        num_tokens -= 1
    return num_tokens


# Based on https://github.com/lhotse-speech/lhotse/blob/master/lhotse/dataset/signal_transforms.py
def time_warp(
    features: torch.Tensor,
    p: float = 0.9,
    time_warp_factor: Optional[int] = 80,
    supervision_segments: Optional[torch.Tensor] = None,
):
    """Apply time warping on a batch of features"""
    if time_warp_factor is None or time_warp_factor < 1:
        return features
    assert (
        len(features.shape) == 3
    ), f"SpecAugment only supports batches of single-channel feature matrices. {features.shape}"
    features = features.clone()
    if supervision_segments is None:
        # No supervisions - apply spec augment to full feature matrices.
        for sequence_idx in range(features.size(0)):
            if random.random() > p:
                # Randomly choose whether this transform is applied
                continue
            features[sequence_idx] = time_warp_impl(
                features[sequence_idx], factor=time_warp_factor
            )
    else:
        # Supervisions provided - we will apply time warping only on the supervised areas.
        for sequence_idx, start_frame, num_frames in supervision_segments:
            if random.random() > p:
                # Randomly choose whether this transform is applied
                continue
            end_frame = start_frame + num_frames
            features[sequence_idx, start_frame:end_frame] = time_warp_impl(
                features[sequence_idx, start_frame:end_frame], factor=time_warp_factor
            )

    return features<|MERGE_RESOLUTION|>--- conflicted
+++ resolved
@@ -59,22 +59,14 @@
 
 def create_grad_scaler(device="cuda", **kwargs):
     """
-<<<<<<< HEAD
-    Creates a GradScaler compatible with both torch < 2.0 and >= 2.0.
-=======
     Creates a GradScaler compatible with both torch < 2.3.0 and >= 2.3.0.
->>>>>>> 633eec54
     Accepts all kwargs like: enabled, init_scale, growth_factor, etc.
 
     /icefall/egs/librispeech/ASR/./zipformer/train.py:1451: FutureWarning:
     `torch.cuda.amp.GradScaler(args...)` is deprecated. Please use
     `torch.amp.GradScaler('cuda', args...)` instead.
     """
-<<<<<<< HEAD
-    if TORCH_VERSION >= version.parse("2.0.0"):
-=======
     if TORCH_VERSION >= version.parse("2.3.0"):
->>>>>>> 633eec54
         from torch.amp import GradScaler
 
         return GradScaler(device=device, **kwargs)
