--- conflicted
+++ resolved
@@ -9,11 +9,8 @@
     egs/tedlium3/ASR/*/conformer.py: E501,
     egs/gigaspeech/ASR/*/conformer.py: E501,
     egs/librispeech/ASR/pruned_transducer_stateless2/*.py: E501,
-<<<<<<< HEAD
     egs/gigaspeech/ASR/pruned_transducer_stateless2/*.py: E501,
-=======
     egs/librispeech/ASR/pruned_transducer_stateless4/*.py: E501,
->>>>>>> bc284e88
     egs/librispeech/ASR/*/optim.py: E501,
     egs/librispeech/ASR/*/scaling.py: E501,
 
