[flake8]
show-source=true
statistics=true
max-line-length = 80
per-file-ignores =
    # line too long
    egs/librispeech/ASR/*/conformer.py: E501,
    egs/aishell/ASR/*/conformer.py: E501,
    egs/tedlium3/ASR/*/conformer.py: E501,
    # invalid escape sequence (cause by tex formular), W605
    icefall/utils.py: E501, W605

exclude =
  .git,
  **/data/**,
<<<<<<< HEAD
  icefall/shared/make_kn_lm.py

ignore =
  # E203 whitespace before ':'
  E203,
=======
  icefall/shared/make_kn_lm.py,
  icefall/__init__.py
>>>>>>> 78b8792d
<|MERGE_RESOLUTION|>--- conflicted
+++ resolved
@@ -13,13 +13,9 @@
 exclude =
   .git,
   **/data/**,
-<<<<<<< HEAD
-  icefall/shared/make_kn_lm.py
+  icefall/shared/make_kn_lm.py,
+  icefall/__init__.py
 
 ignore =
   # E203 whitespace before ':'
-  E203,
-=======
-  icefall/shared/make_kn_lm.py,
-  icefall/__init__.py
->>>>>>> 78b8792d
+  E203,