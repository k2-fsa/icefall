--- conflicted
+++ resolved
@@ -4,10 +4,7 @@
 max-line-length = 80
 per-file-ignores =
     # line too long
-<<<<<<< HEAD
-=======
     icefall/diagnostics.py: E501
->>>>>>> 2f1e23cd
     egs/*/ASR/*/conformer.py: E501,
     egs/*/ASR/pruned_transducer_stateless*/*.py: E501,
     egs/*/ASR/*/optim.py: E501,
