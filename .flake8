--- conflicted
+++ resolved
@@ -7,12 +7,9 @@
     egs/librispeech/ASR/*/conformer.py: E501,
     egs/aishell/ASR/*/conformer.py: E501,
     egs/tedlium3/ASR/*/conformer.py: E501,
-<<<<<<< HEAD
     egs/wenetspeech/ASR/*/conformer.py: E501,
-=======
     egs/librispeech/ASR/pruned_transducer_stateless2/*.py: E501,
 
->>>>>>> c0003483
     # invalid escape sequence (cause by tex formular), W605
     icefall/utils.py: E501, W605
 
