--- conflicted
+++ resolved
@@ -9,13 +9,10 @@
     egs/tedlium3/ASR/*/conformer.py: E501,
     egs/gigaspeech/ASR/*/conformer.py: E501,
     egs/librispeech/ASR/pruned_transducer_stateless2/*.py: E501,
-<<<<<<< HEAD
-=======
     egs/gigaspeech/ASR/pruned_transducer_stateless2/*.py: E501,
     egs/librispeech/ASR/pruned_transducer_stateless4/*.py: E501,
     egs/librispeech/ASR/*/optim.py: E501,
     egs/librispeech/ASR/*/scaling.py: E501,
->>>>>>> c9d84aeb
 
     # invalid escape sequence (cause by tex formular), W605
     icefall/utils.py: E501, W605
