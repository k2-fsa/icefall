#!/usr/bin/env python3
# Copyright      2021  Xiaomi Corp.        (authors: Fangjun Kuang)
#
# See ../../LICENSE for clarification regarding multiple authors
#
# Licensed under the Apache License, Version 2.0 (the "License");
# you may not use this file except in compliance with the License.
# You may obtain a copy of the License at
#
#     http://www.apache.org/licenses/LICENSE-2.0
#
# Unless required by applicable law or agreed to in writing, software
# distributed under the License is distributed on an "AS IS" BASIS,
# WITHOUT WARRANTIES OR CONDITIONS OF ANY KIND, either express or implied.
# See the License for the specific language governing permissions and
# limitations under the License.


import k2
import pytest
import torch

from icefall.utils import (
    AttributeDict,
    encode_supervisions,
    get_env_info,
    get_texts,
)


@pytest.fixture
def sup():
    sequence_idx = torch.tensor([0, 1, 2])
    start_frame = torch.tensor([1, 3, 9])
    num_frames = torch.tensor([20, 30, 10])
    text = ["one", "two", "three"]
    return {
        "sequence_idx": sequence_idx,
        "start_frame": start_frame,
        "num_frames": num_frames,
        "text": text,
    }


def test_encode_supervisions(sup):
    supervision_segments, texts = encode_supervisions(sup, subsampling_factor=4)
    assert torch.all(
        torch.eq(
            supervision_segments,
            torch.tensor(
                [[1, 0, 30 // 4], [0, 0, 20 // 4], [2, 9 // 4, 10 // 4]]
            ),
        )
    )
    assert texts == ["two", "one", "three"]


def test_get_texts_ragged():
    fsa1 = k2.Fsa.from_str(
        """
        0 1 1 10
        1 2 2 20
        2 3 3 30
        3 4 -1 0
        4
    """
    )
    fsa1.aux_labels = k2.RaggedTensor("[ [1 3 0 2] [] [4 0 1] [-1]]")

    fsa2 = k2.Fsa.from_str(
        """
        0 1 1 1
        1 2 2 2
        2 3 -1 0
        3
    """
    )
    fsa2.aux_labels = k2.RaggedTensor("[[3 0 5 0 8] [0 9 7 0] [-1]]")
    fsas = k2.Fsa.from_fsas([fsa1, fsa2])
    texts = get_texts(fsas)
    assert texts == [[1, 3, 2, 4, 1], [3, 5, 8, 9, 7]]


def test_get_texts_regular():
    fsa1 = k2.Fsa.from_str(
        """
        0 1 1 3 10
        1 2 2 0 20
        2 3 3 2 30
        3 4 -1 -1 0
        4
    """,
        num_aux_labels=1,
    )

    fsa2 = k2.Fsa.from_str(
        """
        0 1 1 10 1
        1 2 2 5 2
        2 3 -1 -1 0
        3
    """,
        num_aux_labels=1,
    )
    fsas = k2.Fsa.from_fsas([fsa1, fsa2])
    texts = get_texts(fsas)
    assert texts == [[3, 2], [10, 5]]


def test_attribute_dict():
    s = AttributeDict({"a": 10, "b": 20})
    assert s.a == 10
    assert s["b"] == 20
    s.c = 100
    assert s["c"] == 100
<<<<<<< HEAD


def test_get_env_info():
    s = get_env_info()
    print(s)
=======
    assert hasattr(s, "a")
    assert hasattr(s, "b")
    assert getattr(s, "a") == 10
    del s.a
    assert hasattr(s, "a") is False
    setattr(s, "c", 100)
    s.c = 100
    try:
        del s.a
    except AttributeError as ex:
        print(f"Caught exception: {ex}")
>>>>>>> 455693ae
<|MERGE_RESOLUTION|>--- conflicted
+++ resolved
@@ -113,13 +113,7 @@
     assert s["b"] == 20
     s.c = 100
     assert s["c"] == 100
-<<<<<<< HEAD
 
-
-def test_get_env_info():
-    s = get_env_info()
-    print(s)
-=======
     assert hasattr(s, "a")
     assert hasattr(s, "b")
     assert getattr(s, "a") == 10
@@ -131,4 +125,8 @@
         del s.a
     except AttributeError as ex:
         print(f"Caught exception: {ex}")
->>>>>>> 455693ae
+
+
+def test_get_env_info():
+    s = get_env_info()
+    print(s)