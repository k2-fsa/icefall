--- conflicted
+++ resolved
@@ -135,11 +135,7 @@
 )
 from train import add_model_arguments, get_params, get_transducer_model
 
-<<<<<<< HEAD
-from icefall import ContextGraph
-=======
-from icefall import LmScorer, NgramLm
->>>>>>> 80156dda
+from icefall import ContextGraph, LmScorer, NgramLm
 from icefall.checkpoint import (
     average_checkpoints,
     average_checkpoints_with_averaged_model,
@@ -314,7 +310,6 @@
     )
 
     parser.add_argument(
-<<<<<<< HEAD
         "--context-score",
         type=float,
         default=2,
@@ -335,7 +330,7 @@
         help="",
     )
 
-=======
+    parser.add_argument(
         "--use-shallow-fusion",
         type=str2bool,
         default=False,
@@ -379,7 +374,6 @@
                 Used only when the decoding method is
                 modified_beam_search_ngram_rescoring""",
     )
->>>>>>> 80156dda
     add_model_arguments(parser)
 
     return parser
@@ -391,13 +385,10 @@
     lexicon: Lexicon,
     batch: dict,
     decoding_graph: Optional[k2.Fsa] = None,
-<<<<<<< HEAD
     context_graph: Optional[ContextGraph] = None,
-=======
     ngram_lm: Optional[NgramLm] = None,
     ngram_lm_scale: float = 1.0,
     LM: Optional[LmScorer] = None,
->>>>>>> 80156dda
 ) -> Dict[str, List[List[str]]]:
     """Decode one batch and return the result in a dict. The dict has the
     following format:
@@ -554,13 +545,10 @@
     model: nn.Module,
     lexicon: Lexicon,
     decoding_graph: Optional[k2.Fsa] = None,
-<<<<<<< HEAD
     context_graph: Optional[ContextGraph] = None,
-=======
     ngram_lm: Optional[NgramLm] = None,
     ngram_lm_scale: float = 1.0,
     LM: Optional[LmScorer] = None,
->>>>>>> 80156dda
 ) -> Dict[str, List[Tuple[str, List[str], List[str]]]]:
     """Decode dataset.
 
@@ -607,13 +595,10 @@
             lexicon=lexicon,
             decoding_graph=decoding_graph,
             batch=batch,
-<<<<<<< HEAD
             context_graph=context_graph,
-=======
             ngram_lm=ngram_lm,
             ngram_lm_scale=ngram_lm_scale,
             LM=LM,
->>>>>>> 80156dda
         )
 
         for name, hyps in hyps_dict.items():
@@ -903,13 +888,10 @@
             model=model,
             lexicon=lexicon,
             decoding_graph=decoding_graph,
-<<<<<<< HEAD
             context_graph=context_graph,
-=======
             ngram_lm=ngram_lm,
             ngram_lm_scale=ngram_lm_scale,
             LM=LM,
->>>>>>> 80156dda
         )
         save_results(
             params=params,
