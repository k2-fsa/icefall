--- conflicted
+++ resolved
@@ -11,10 +11,10 @@
 import torch.multiprocessing as mp
 import torch.nn as nn
 import torch.optim as optim
-from torch import Tensor
 from asr_datamodule import YesNoAsrDataModule
 from lhotse.utils import fix_random_seed
 from model import Tdnn
+from torch import Tensor
 from torch.nn.parallel import DistributedDataParallel as DDP
 from torch.nn.utils import clip_grad_norm_
 from torch.utils.tensorboard import SummaryWriter
@@ -24,11 +24,13 @@
 from icefall.dist import cleanup_dist, setup_dist
 from icefall.graph_compiler import CtcTrainingGraphCompiler
 from icefall.lexicon import Lexicon
-<<<<<<< HEAD
-from icefall.utils import AttributeDict, get_env_info, setup_logger, str2bool
-=======
-from icefall.utils import AttributeDict, MetricsTracker, setup_logger, str2bool
->>>>>>> bd7c2f76
+from icefall.utils import (
+    AttributeDict,
+    MetricsTracker,
+    get_env_info,
+    setup_logger,
+    str2bool,
+)
 
 
 def get_parser():
