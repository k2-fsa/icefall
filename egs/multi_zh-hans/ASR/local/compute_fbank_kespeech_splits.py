#!/usr/bin/env python3
# Copyright    2021  Johns Hopkins University (Piotr Żelasko)
# Copyright    2021  Xiaomi Corp.             (Fangjun Kuang)
# Copyright    2023  Xiaomi Corp.             (Zengrui Jin)
#
# See ../../../../LICENSE for clarification regarding multiple authors
#
# Licensed under the Apache License, Version 2.0 (the "License");
# you may not use this file except in compliance with the License.
# You may obtain a copy of the License at
#
#     http://www.apache.org/licenses/LICENSE-2.0
#
# Unless required by applicable law or agreed to in writing, software
# distributed under the License is distributed on an "AS IS" BASIS,
# WITHOUT WARRANTIES OR CONDITIONS OF ANY KIND, either express or implied.
# See the License for the specific language governing permissions and
# limitations under the License.

import argparse
import logging
from datetime import datetime
from pathlib import Path

import torch
from lhotse import (
    CutSet,
    KaldifeatFbank,
    KaldifeatFbankConfig,
    LilcomChunkyWriter,
    WhisperFbank,
    WhisperFbankConfig,
    set_audio_duration_mismatch_tolerance,
    set_caching_enabled,
)

from icefall.utils import str2bool

# Torch's multithreaded behavior needs to be disabled or
# it wastes a lot of CPU and slow things down.
# Do this outside of main() in case it needs to take effect
# even when we are not invoking the main (e.g. when spawning subprocesses).
torch.set_num_threads(1)
torch.set_num_interop_threads(1)


def get_parser():
    parser = argparse.ArgumentParser(
        formatter_class=argparse.ArgumentDefaultsHelpFormatter
    )

    parser.add_argument(
        "--training-subset",
        type=str,
        default="train_phase1",
        choices=["train_phase1", "train_phase2"],
        help="The training subset for computing fbank feature.",
    )

    parser.add_argument(
        "--num-workers",
        type=int,
        default=20,
        help="Number of dataloading workers used for reading the audio.",
    )

    parser.add_argument(
        "--batch-duration",
        type=float,
        default=600.0,
        help="The maximum number of audio seconds in a batch."
        "Determines batch size dynamically.",
    )

    parser.add_argument(
        "--num-splits",
        type=int,
        required=True,
        help="The number of splits of the given subset",
    )

    parser.add_argument(
        "--start",
        type=int,
        default=0,
        help="Process pieces starting from this number (inclusive).",
    )

    parser.add_argument(
        "--stop",
        type=int,
        default=-1,
        help="Stop processing pieces until this number (exclusive).",
    )

    parser.add_argument(
        "--num-mel-bins",
        type=int,
        default=80,
        help="""The number of mel bins for Fbank""",
    )

    parser.add_argument(
        "--whisper-fbank",
        type=str2bool,
        default=False,
        help="Use WhisperFbank instead of Fbank. Default: False.",
    )

    parser.add_argument(
        "--speed-perturb",
        type=str2bool,
        default=False,
        help="Enable 0.9 and 1.1 speed perturbation for data augmentation. Default: False.",
    )

    return parser


def compute_fbank_kespeech_splits(args):
    subset = args.training_subset
    subset = str(subset)
    num_splits = args.num_splits
    output_dir = f"data/fbank/kespeech/{subset}_split_{num_splits}"
    output_dir = Path(output_dir)
    assert output_dir.exists(), f"{output_dir} does not exist!"

    num_digits = len(str(num_splits))

    start = args.start
    stop = args.stop
    if stop < start:
        stop = num_splits

    stop = min(stop, num_splits)

    device = torch.device("cpu")
    if torch.cuda.is_available():
        device = torch.device("cuda", 0)
    if args.whisper_fbank:
        extractor = WhisperFbank(
            WhisperFbankConfig(num_filters=args.num_mel_bins, device="cuda")
        )
    else:
        extractor = KaldifeatFbank(KaldifeatFbankConfig(device=device))
    logging.info(f"device: {device}")

    set_audio_duration_mismatch_tolerance(0.01)  # 10ms tolerance
    set_caching_enabled(False)
    for i in range(start, stop):
        idx = f"{i}".zfill(num_digits)
        logging.info(f"Processing {i+1}/{num_splits}")

        cuts_path = output_dir / f"kespeech-asr_cuts_{subset}.{idx}.jsonl.gz"
        if cuts_path.is_file():
            logging.info(f"{cuts_path} exists - skipping")
            continue

        raw_cuts_path = output_dir / f"kespeech-asr_cuts_{subset}_raw.{idx}.jsonl.gz"

        logging.info(f"Loading {raw_cuts_path}")
        cut_set = CutSet.from_file(raw_cuts_path)

        logging.info("Splitting cuts into smaller chunks.")
        cut_set = cut_set.trim_to_supervisions(
            keep_overlapping=False, min_duration=None
        )

        if args.speed_perturb:
<<<<<<< HEAD
            cut_set = cut_set + cut_set.perturb_speed(0.9) + cut_set.perturb_speed(1.1)
=======
            cut_set = (
                    cut_set + cut_set.perturb_speed(0.9) + cut_set.perturb_speed(1.1)
            )
>>>>>>> 5c04f7bf

        logging.info("Computing features")
        cut_set = cut_set.compute_and_store_features_batch(
            extractor=extractor,
            storage_path=f"{output_dir}/feats_{subset}_{idx}",
            num_workers=args.num_workers,
            batch_duration=args.batch_duration,
            storage_type=LilcomChunkyWriter,
            overwrite=True,
        )

        logging.info(f"Saving to {cuts_path}")
        cut_set.to_file(cuts_path)


def main():
    now = datetime.now()
    date_time = now.strftime("%Y-%m-%d-%H-%M-%S")

    log_filename = "log-compute_fbank_kespeech_splits"
    formatter = "%(asctime)s %(levelname)s [%(filename)s:%(lineno)d] %(message)s"
    log_filename = f"{log_filename}-{date_time}"

    logging.basicConfig(
        filename=log_filename,
        format=formatter,
        level=logging.INFO,
        filemode="w",
    )

    console = logging.StreamHandler()
    console.setLevel(logging.INFO)
    console.setFormatter(logging.Formatter(formatter))
    logging.getLogger("").addHandler(console)

    parser = get_parser()
    args = parser.parse_args()
    logging.info(vars(args))

    compute_fbank_kespeech_splits(args)


if __name__ == "__main__":
    main()<|MERGE_RESOLUTION|>--- conflicted
+++ resolved
@@ -167,13 +167,7 @@
         )
 
         if args.speed_perturb:
-<<<<<<< HEAD
             cut_set = cut_set + cut_set.perturb_speed(0.9) + cut_set.perturb_speed(1.1)
-=======
-            cut_set = (
-                    cut_set + cut_set.perturb_speed(0.9) + cut_set.perturb_speed(1.1)
-            )
->>>>>>> 5c04f7bf
 
         logging.info("Computing features")
         cut_set = cut_set.compute_and_store_features_batch(
