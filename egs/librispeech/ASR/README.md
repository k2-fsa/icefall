# Introduction

Please refer to <https://icefall.readthedocs.io/en/latest/recipes/Non-streaming-ASR/librispeech/index.html> for how to run models in this recipe.

[./RESULTS.md](./RESULTS.md) contains the latest results.

# Transducers

There are various folders containing the name `transducer` in this folder.
The following table lists the differences among them.

|                                       | Encoder             | Decoder            | Comment                                           |
|---------------------------------------|---------------------|--------------------|---------------------------------------------------|
| `transducer`                          | Conformer           | LSTM               |                                                   |
| `transducer_stateless`                | Conformer           | Embedding + Conv1d | Using optimized_transducer from computing RNN-T loss  |
| `transducer_stateless2`               | Conformer           | Embedding + Conv1d | Using torchaudio for computing RNN-T loss             |
| `transducer_lstm`                     | LSTM                | LSTM               |                                                   |
| `transducer_stateless_multi_datasets` | Conformer           | Embedding + Conv1d | Using data from GigaSpeech as extra training data |
| `pruned_transducer_stateless`         | Conformer           | Embedding + Conv1d | Using k2 pruned RNN-T loss                        |
| `pruned_transducer_stateless2`        | Conformer(modified) | Embedding + Conv1d | Using k2 pruned RNN-T loss                        |
| `pruned_transducer_stateless3`        | Conformer(modified) | Embedding + Conv1d | Using k2 pruned RNN-T loss + using GigaSpeech as extra training data |
| `pruned_transducer_stateless4`        | Conformer(modified) | Embedding + Conv1d | same as pruned_transducer_stateless2 + save averaged models periodically during training + delay penalty |
| `pruned_transducer_stateless5`        | Conformer(modified) | Embedding + Conv1d | same as pruned_transducer_stateless4 + more layers + random combiner|
| `pruned_transducer_stateless6`        | Conformer(modified) | Embedding + Conv1d | same as pruned_transducer_stateless4 + distillation with hubert|
| `pruned_transducer_stateless7`        | Zipformer | Embedding + Conv1d | First experiment with Zipformer from Dan|
| `pruned_transducer_stateless7_ctc`    | Zipformer | Embedding + Conv1d | Same as pruned_transducer_stateless7, but with extra CTC head|
| `pruned_transducer_stateless7_ctc_bs` | Zipformer | Embedding + Conv1d | pruned_transducer_stateless7_ctc + blank skip |
| `pruned_transducer_stateless7_streaming` | Streaming Zipformer | Embedding + Conv1d | streaming version of pruned_transducer_stateless7 |
| `pruned_transducer_stateless7_streaming_multi` | Streaming Zipformer | Embedding + Conv1d | same as pruned_transducer_stateless7_streaming, trained on LibriSpeech + GigaSpeech  |
| `pruned_transducer_stateless8`        | Zipformer | Embedding + Conv1d | Same as pruned_transducer_stateless7, but using extra data from GigaSpeech|
| `pruned_stateless_emformer_rnnt2`     | Emformer(from torchaudio) | Embedding + Conv1d | Using Emformer from torchaudio for streaming ASR|
| `conv_emformer_transducer_stateless`  | ConvEmformer | Embedding + Conv1d | Using ConvEmformer for streaming ASR + mechanisms in reworked model |
| `conv_emformer_transducer_stateless2` | ConvEmformer | Embedding + Conv1d | Using ConvEmformer with simplified memory for streaming ASR + mechanisms in reworked model |
| `lstm_transducer_stateless`           | LSTM | Embedding + Conv1d | Using LSTM with mechanisms in reworked model |
| `lstm_transducer_stateless2`          | LSTM | Embedding + Conv1d | Using LSTM with mechanisms in reworked model + gigaspeech (multi-dataset setup) |
| `lstm_transducer_stateless3`          | LSTM | Embedding + Conv1d | Using LSTM with mechanisms in reworked model + gradient filter + delay penalty |
| `zipformer`                           | Upgraded Zipformer | Embedding + Conv1d | The latest recipe |

The decoder in `transducer_stateless` is modified from the paper
[Rnn-Transducer with Stateless Prediction Network](https://ieeexplore.ieee.org/document/9054419/).
We place an additional Conv1d layer right after the input embedding layer.

# CTC

|                              | Encoder            | Comment                      |
|------------------------------|--------------------|------------------------------|
| `conformer-ctc`              | Conformer          | Use auxiliary attention head |
| `conformer-ctc2`             | Reworked Conformer | Use auxiliary attention head |
| `conformer-ctc3`             | Reworked Conformer | Streaming version + delay penalty |
<<<<<<< HEAD
| `zipformer-ctc`              | Zipformer          | Use auxiliary attention head |
=======
| `zipformer`                  | Upgraded Zipformer | Use auxiliary transducer head | The latest recipe |
>>>>>>> 800bf4b6

# MMI

|                              | Encoder   | Comment                                           |
|------------------------------|-----------|---------------------------------------------------|
| `conformer-mmi`              | Conformer |                                                   |
| `zipformer-mmi`              | Zipformer | CTC warmup + use HP as decoding graph for decoding |<|MERGE_RESOLUTION|>--- conflicted
+++ resolved
@@ -47,11 +47,8 @@
 | `conformer-ctc`              | Conformer          | Use auxiliary attention head |
 | `conformer-ctc2`             | Reworked Conformer | Use auxiliary attention head |
 | `conformer-ctc3`             | Reworked Conformer | Streaming version + delay penalty |
-<<<<<<< HEAD
 | `zipformer-ctc`              | Zipformer          | Use auxiliary attention head |
-=======
 | `zipformer`                  | Upgraded Zipformer | Use auxiliary transducer head | The latest recipe |
->>>>>>> 800bf4b6
 
 # MMI
 
