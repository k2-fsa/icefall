--- conflicted
+++ resolved
@@ -14,19 +14,11 @@
 | `transducer`                          | Conformer           | LSTM               |                                                   |
 | `transducer_stateless`                | Conformer           | Embedding + Conv1d | Using optimized_transducer from computing RNN-T loss  |
 | `transducer_stateless2`               | Conformer           | Embedding + Conv1d | Using torchaudio for computing RNN-T loss             |
-<<<<<<< HEAD
-| `transducer_lstm`                     | LSTM                | LSTM               |                                                       |
-| `transducer_stateless_multi_datasets` | Conformer           | Embedding + Conv1d | Using data from GigaSpeech as extra training data     |
-| `pruned_transducer_stateless`         | Conformer           | Embedding + Conv1d | Using k2 pruned RNN-T loss                            |
-| `pruned_transducer_stateless2`        | Conformer(modified) | Embedding + Conv1d | Using k2 pruned RNN-T loss                            |
-| `pruned_transducer_stateless3`        | Conformer(modified) | Embedding + Conv1d | Using k2 pruned RNN-T loss,  more encoder layers      |
-=======
 | `transducer_lstm`                     | LSTM                | LSTM               |                                                   |
 | `transducer_stateless_multi_datasets` | Conformer           | Embedding + Conv1d | Using data from GigaSpeech as extra training data |
 | `pruned_transducer_stateless`         | Conformer           | Embedding + Conv1d | Using k2 pruned RNN-T loss                        |
 | `pruned_transducer_stateless2`        | Conformer(modified) | Embedding + Conv1d | Using k2 pruned RNN-T loss                        |
 | `pruned_transducer_stateless3`        | Conformer(modified) | Embedding + Conv1d | Using k2 pruned RNN-T loss + using GigaSpeech as extra training data |
->>>>>>> 9ddbc681
 
 
 The decoder in `transducer_stateless` is modified from the paper
