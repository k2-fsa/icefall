#!/usr/bin/env python3
#
# Copyright 2021-2022 Xiaomi Corporation (Author: Fangjun Kuang,
#                                                 Zengwei Yao)
#
# See ../../../../LICENSE for clarification regarding multiple authors
#
# Licensed under the Apache License, Version 2.0 (the "License");
# you may not use this file except in compliance with the License.
# You may obtain a copy of the License at
#
#     http://www.apache.org/licenses/LICENSE-2.0
#
# Unless required by applicable law or agreed to in writing, software
# distributed under the License is distributed on an "AS IS" BASIS,
# WITHOUT WARRANTIES OR CONDITIONS OF ANY KIND, either express or implied.
# See the License for the specific language governing permissions and
# limitations under the License.
"""
Usage:
(1) greedy search
./pruned_transducer_stateless4/decode.py \
    --epoch 30 \
    --avg 15 \
    --exp-dir ./pruned_transducer_stateless4/exp \
    --max-duration 600 \
    --decoding-method greedy_search

(2) beam search (not recommended)
./pruned_transducer_stateless4/decode.py \
    --epoch 30 \
    --avg 15 \
    --exp-dir ./pruned_transducer_stateless4/exp \
    --max-duration 600 \
    --decoding-method beam_search \
    --beam-size 4

(3) modified beam search
./pruned_transducer_stateless4/decode.py \
    --epoch 30 \
    --avg 15 \
    --exp-dir ./pruned_transducer_stateless4/exp \
    --max-duration 600 \
    --decoding-method modified_beam_search \
    --beam-size 4

(4) fast beam search (one best)
./pruned_transducer_stateless4/decode.py \
    --epoch 30 \
    --avg 15 \
    --exp-dir ./pruned_transducer_stateless4/exp \
    --max-duration 600 \
    --decoding-method fast_beam_search \
<<<<<<< HEAD
    --beam 4 \
    --max-contexts 4 \
    --max-states 8

(5) decode in streaming mode (take greedy search as an example)
./pruned_transducer_stateless4/decode.py \
    --epoch 30 \
    --avg 15 \
    --simulate-streaming 1 \
    --causal-convolution 1 \
    --decode-chunk-size 16 \
    --left-context 64 \
    --exp-dir ./pruned_transducer_stateless4/exp \
    --max-duration 600 \
    --decoding-method greedy_search
=======
    --beam 20.0 \
    --max-contexts 8 \
    --max-states 64

(5) fast beam search (nbest)
./pruned_transducer_stateless4/decode.py \
    --epoch 30 \
    --avg 15 \
    --exp-dir ./pruned_transducer_stateless3/exp \
    --max-duration 600 \
    --decoding-method fast_beam_search_nbest \
    --beam 20.0 \
    --max-contexts 8 \
    --max-states 64 \
    --num-paths 200 \
    --nbest-scale 0.5

(6) fast beam search (nbest oracle WER)
./pruned_transducer_stateless4/decode.py \
    --epoch 30 \
    --avg 15 \
    --exp-dir ./pruned_transducer_stateless4/exp \
    --max-duration 600 \
    --decoding-method fast_beam_search_nbest_oracle \
    --beam 20.0 \
    --max-contexts 8 \
    --max-states 64 \
    --num-paths 200 \
    --nbest-scale 0.5

(7) fast beam search (with LG)
./pruned_transducer_stateless4/decode.py \
    --epoch 28 \
    --avg 15 \
    --exp-dir ./pruned_transducer_stateless4/exp \
    --max-duration 600 \
    --decoding-method fast_beam_search_nbest_LG \
    --beam 20.0 \
    --max-contexts 8 \
    --max-states 64
>>>>>>> c0ea3347
"""


import argparse
import logging
import math
from collections import defaultdict
from pathlib import Path
from typing import Dict, List, Optional, Tuple

import k2
import sentencepiece as spm
import torch
import torch.nn as nn
from asr_datamodule import LibriSpeechAsrDataModule
from beam_search import (
    beam_search,
    fast_beam_search_nbest,
    fast_beam_search_nbest_LG,
    fast_beam_search_nbest_oracle,
    fast_beam_search_one_best,
    greedy_search,
    greedy_search_batch,
    modified_beam_search,
)
from train import add_model_arguments, get_params, get_transducer_model

from icefall.checkpoint import (
    average_checkpoints,
    average_checkpoints_with_averaged_model,
    find_checkpoints,
    load_checkpoint,
)
from icefall.lexicon import Lexicon
from icefall.utils import (
    AttributeDict,
    setup_logger,
    store_transcripts,
    str2bool,
    write_error_stats,
)

LOG_EPS = math.log(1e-10)


def get_parser():
    parser = argparse.ArgumentParser(
        formatter_class=argparse.ArgumentDefaultsHelpFormatter
    )

    parser.add_argument(
        "--epoch",
        type=int,
        default=30,
        help="""It specifies the checkpoint to use for decoding.
        Note: Epoch counts from 1.
        You can specify --avg to use more checkpoints for model averaging.""",
    )

    parser.add_argument(
        "--iter",
        type=int,
        default=0,
        help="""If positive, --epoch is ignored and it
        will use the checkpoint exp_dir/checkpoint-iter.pt.
        You can specify --avg to use more checkpoints for model averaging.
        """,
    )

    parser.add_argument(
        "--avg",
        type=int,
        default=15,
        help="Number of checkpoints to average. Automatically select "
        "consecutive checkpoints before the checkpoint specified by "
        "'--epoch' and '--iter'",
    )

    parser.add_argument(
        "--use-averaged-model",
        type=str2bool,
        default=True,
        help="Whether to load averaged model. Currently it only supports "
        "using --epoch. If True, it would decode with the averaged model "
        "over the epoch range from `epoch-avg` (excluded) to `epoch`."
        "Actually only the models with epoch number of `epoch-avg` and "
        "`epoch` are loaded for averaging. ",
    )

    parser.add_argument(
        "--exp-dir",
        type=str,
        default="pruned_transducer_stateless4/exp",
        help="The experiment dir",
    )

    parser.add_argument(
        "--bpe-model",
        type=str,
        default="data/lang_bpe_500/bpe.model",
        help="Path to the BPE model",
    )

    parser.add_argument(
        "--lang-dir",
        type=Path,
        default="data/lang_bpe_500",
        help="The lang dir containing word table and LG graph",
    )

    parser.add_argument(
        "--decoding-method",
        type=str,
        default="greedy_search",
        help="""Possible values are:
          - greedy_search
          - beam_search
          - modified_beam_search
          - fast_beam_search
          - fast_beam_search_nbest
          - fast_beam_search_nbest_oracle
          - fast_beam_search_nbest_LG
        If you use fast_beam_search_nbest_LG, you have to specify
        `--lang-dir`, which should contain `LG.pt`.
        """,
    )

    parser.add_argument(
        "--beam-size",
        type=int,
        default=4,
        help="""An integer indicating how many candidates we will keep for each
        frame. Used only when --decoding-method is beam_search or
        modified_beam_search.""",
    )

    parser.add_argument(
        "--beam",
        type=float,
        default=20.0,
        help="""A floating point value to calculate the cutoff score during beam
        search (i.e., `cutoff = max-score - beam`), which is the same as the
        `beam` in Kaldi.
        Used only when --decoding-method is fast_beam_search,
        fast_beam_search_nbest, fast_beam_search_nbest_LG,
        and fast_beam_search_nbest_oracle
        """,
    )

    parser.add_argument(
        "--ngram-lm-scale",
        type=float,
        default=0.01,
        help="""
        Used only when --decoding_method is fast_beam_search_nbest_LG.
        It specifies the scale for n-gram LM scores.
        """,
    )

    parser.add_argument(
        "--max-contexts",
        type=int,
        default=8,
        help="""Used only when --decoding-method is
        fast_beam_search, fast_beam_search_nbest, fast_beam_search_nbest_LG,
        and fast_beam_search_nbest_oracle""",
    )

    parser.add_argument(
        "--max-states",
        type=int,
        default=64,
        help="""Used only when --decoding-method is
        fast_beam_search, fast_beam_search_nbest, fast_beam_search_nbest_LG,
        and fast_beam_search_nbest_oracle""",
    )

    parser.add_argument(
        "--context-size",
        type=int,
        default=2,
        help="The context size in the decoder. 1 means bigram; "
        "2 means tri-gram",
    )
    parser.add_argument(
        "--max-sym-per-frame",
        type=int,
        default=1,
        help="""Maximum number of symbols per frame.
        Used only when --decoding_method is greedy_search""",
    )

    parser.add_argument(
<<<<<<< HEAD
        "--simulate-streaming",
        type=str2bool,
        default=False,
        help="""Whether to simulate streaming in decoding, this is a good way to
        test a streaming model.
        """,
    )

    parser.add_argument(
        "--decode-chunk-size",
        type=int,
        default=16,
        help="The chunk size for decoding (in frames after subsampling)",
    )

    parser.add_argument(
        "--left-context",
        type=int,
        default=64,
        help="left context can be seen during decoding (in frames after subsampling)",
    )

    add_model_arguments(parser)

=======
        "--num-paths",
        type=int,
        default=200,
        help="""Number of paths for nbest decoding.
        Used only when the decoding method is fast_beam_search_nbest,
        fast_beam_search_nbest_LG, and fast_beam_search_nbest_oracle""",
    )

    parser.add_argument(
        "--nbest-scale",
        type=float,
        default=0.5,
        help="""Scale applied to lattice scores when computing nbest paths.
        Used only when the decoding method is fast_beam_search_nbest,
        fast_beam_search_nbest_LG, and fast_beam_search_nbest_oracle""",
    )

>>>>>>> c0ea3347
    return parser


def decode_one_batch(
    params: AttributeDict,
    model: nn.Module,
    sp: spm.SentencePieceProcessor,
    batch: dict,
    word_table: Optional[k2.SymbolTable] = None,
    decoding_graph: Optional[k2.Fsa] = None,
) -> Dict[str, List[List[str]]]:
    """Decode one batch and return the result in a dict. The dict has the
    following format:

        - key: It indicates the setting used for decoding. For example,
               if greedy_search is used, it would be "greedy_search"
               If beam search with a beam size of 7 is used, it would be
               "beam_7"
        - value: It contains the decoding result. `len(value)` equals to
                 batch size. `value[i]` is the decoding result for the i-th
                 utterance in the given batch.
    Args:
      params:
        It's the return value of :func:`get_params`.
      model:
        The neural model.
      sp:
        The BPE model.
      batch:
        It is the return value from iterating
        `lhotse.dataset.K2SpeechRecognitionDataset`. See its documentation
        for the format of the `batch`.
      word_table:
        The word symbol table.
      decoding_graph:
        The decoding graph. Can be either a `k2.trivial_graph` or HLG, Used
        only when --decoding_method is fast_beam_search, fast_beam_search_nbest,
        fast_beam_search_nbest_oracle, and fast_beam_search_nbest_LG.
    Returns:
      Return the decoding result. See above description for the format of
      the returned dict.
    """
    device = next(model.parameters()).device
    feature = batch["inputs"]
    assert feature.ndim == 3

    feature = feature.to(device)
    # at entry, feature is (N, T, C)

    supervisions = batch["supervisions"]
    feature_lens = supervisions["num_frames"].to(device)

    feature_lens += params.left_context
    feature = torch.nn.functional.pad(
        feature,
        pad=(0, 0, 0, params.left_context),
        value=LOG_EPS,
    )

    if params.simulate_streaming:
        encoder_out, encoder_out_lens, _ = model.encoder.streaming_forward(
            x=feature,
            x_lens=feature_lens,
            states=[],
            chunk_size=params.decode_chunk_size,
            left_context=params.left_context,
            simulate_streaming=True,
        )
    else:
        encoder_out, encoder_out_lens = model.encoder(
            x=feature, x_lens=feature_lens
        )

    hyps = []

    if params.decoding_method == "fast_beam_search":
        hyp_tokens = fast_beam_search_one_best(
            model=model,
            decoding_graph=decoding_graph,
            encoder_out=encoder_out,
            encoder_out_lens=encoder_out_lens,
            beam=params.beam,
            max_contexts=params.max_contexts,
            max_states=params.max_states,
        )
        for hyp in sp.decode(hyp_tokens):
            hyps.append(hyp.split())
    elif params.decoding_method == "fast_beam_search_nbest_LG":
        hyp_tokens = fast_beam_search_nbest_LG(
            model=model,
            decoding_graph=decoding_graph,
            encoder_out=encoder_out,
            encoder_out_lens=encoder_out_lens,
            beam=params.beam,
            max_contexts=params.max_contexts,
            max_states=params.max_states,
            num_paths=params.num_paths,
            nbest_scale=params.nbest_scale,
        )
        for hyp in hyp_tokens:
            hyps.append([word_table[i] for i in hyp])
    elif params.decoding_method == "fast_beam_search_nbest":
        hyp_tokens = fast_beam_search_nbest(
            model=model,
            decoding_graph=decoding_graph,
            encoder_out=encoder_out,
            encoder_out_lens=encoder_out_lens,
            beam=params.beam,
            max_contexts=params.max_contexts,
            max_states=params.max_states,
            num_paths=params.num_paths,
            nbest_scale=params.nbest_scale,
        )
        for hyp in sp.decode(hyp_tokens):
            hyps.append(hyp.split())
    elif params.decoding_method == "fast_beam_search_nbest_oracle":
        hyp_tokens = fast_beam_search_nbest_oracle(
            model=model,
            decoding_graph=decoding_graph,
            encoder_out=encoder_out,
            encoder_out_lens=encoder_out_lens,
            beam=params.beam,
            max_contexts=params.max_contexts,
            max_states=params.max_states,
            num_paths=params.num_paths,
            ref_texts=sp.encode(supervisions["text"]),
            nbest_scale=params.nbest_scale,
        )
        for hyp in sp.decode(hyp_tokens):
            hyps.append(hyp.split())
    elif (
        params.decoding_method == "greedy_search"
        and params.max_sym_per_frame == 1
    ):
        hyp_tokens = greedy_search_batch(
            model=model,
            encoder_out=encoder_out,
            encoder_out_lens=encoder_out_lens,
        )
        for hyp in sp.decode(hyp_tokens):
            hyps.append(hyp.split())
    elif params.decoding_method == "modified_beam_search":
        hyp_tokens = modified_beam_search(
            model=model,
            encoder_out=encoder_out,
            encoder_out_lens=encoder_out_lens,
            beam=params.beam_size,
        )
        for hyp in sp.decode(hyp_tokens):
            hyps.append(hyp.split())
    else:
        batch_size = encoder_out.size(0)

        for i in range(batch_size):
            # fmt: off
            encoder_out_i = encoder_out[i:i + 1, :encoder_out_lens[i]]
            # fmt: on
            if params.decoding_method == "greedy_search":
                hyp = greedy_search(
                    model=model,
                    encoder_out=encoder_out_i,
                    max_sym_per_frame=params.max_sym_per_frame,
                )
            elif params.decoding_method == "beam_search":
                hyp = beam_search(
                    model=model,
                    encoder_out=encoder_out_i,
                    beam=params.beam_size,
                )
            else:
                raise ValueError(
                    f"Unsupported decoding method: {params.decoding_method}"
                )
            hyps.append(sp.decode(hyp).split())

    if params.decoding_method == "greedy_search":
        return {"greedy_search": hyps}
    elif "fast_beam_search" in params.decoding_method:
        key = f"beam_{params.beam}_"
        key += f"max_contexts_{params.max_contexts}_"
        key += f"max_states_{params.max_states}"
        if "nbest" in params.decoding_method:
            key += f"_num_paths_{params.num_paths}_"
            key += f"nbest_scale_{params.nbest_scale}"
            if "LG" in params.decoding_method:
                key += f"_ngram_lm_scale_{params.ngram_lm_scale}"

        return {key: hyps}
    else:
        return {f"beam_size_{params.beam_size}": hyps}


def decode_dataset(
    dl: torch.utils.data.DataLoader,
    params: AttributeDict,
    model: nn.Module,
    sp: spm.SentencePieceProcessor,
    word_table: Optional[k2.SymbolTable] = None,
    decoding_graph: Optional[k2.Fsa] = None,
) -> Dict[str, List[Tuple[List[str], List[str]]]]:
    """Decode dataset.

    Args:
      dl:
        PyTorch's dataloader containing the dataset to decode.
      params:
        It is returned by :func:`get_params`.
      model:
        The neural model.
      sp:
        The BPE model.
      word_table:
        The word symbol table.
      decoding_graph:
        The decoding graph. Can be either a `k2.trivial_graph` or HLG, Used
        only when --decoding_method is fast_beam_search, fast_beam_search_nbest,
        fast_beam_search_nbest_oracle, and fast_beam_search_nbest_LG.
    Returns:
      Return a dict, whose key may be "greedy_search" if greedy search
      is used, or it may be "beam_7" if beam size of 7 is used.
      Its value is a list of tuples. Each tuple contains two elements:
      The first is the reference transcript, and the second is the
      predicted result.
    """
    num_cuts = 0

    try:
        num_batches = len(dl)
    except TypeError:
        num_batches = "?"

    if params.decoding_method == "greedy_search":
        log_interval = 50
    else:
        log_interval = 20

    results = defaultdict(list)
    for batch_idx, batch in enumerate(dl):
        texts = batch["supervisions"]["text"]

        hyps_dict = decode_one_batch(
            params=params,
            model=model,
            sp=sp,
            decoding_graph=decoding_graph,
            word_table=word_table,
            batch=batch,
        )

        for name, hyps in hyps_dict.items():
            this_batch = []
            assert len(hyps) == len(texts)
            for hyp_words, ref_text in zip(hyps, texts):
                ref_words = ref_text.split()
                this_batch.append((ref_words, hyp_words))

            results[name].extend(this_batch)

        num_cuts += len(texts)

        if batch_idx % log_interval == 0:
            batch_str = f"{batch_idx}/{num_batches}"

            logging.info(
                f"batch {batch_str}, cuts processed until now is {num_cuts}"
            )
    return results


def save_results(
    params: AttributeDict,
    test_set_name: str,
    results_dict: Dict[str, List[Tuple[List[int], List[int]]]],
):
    test_set_wers = dict()
    for key, results in results_dict.items():
        recog_path = (
            params.res_dir / f"recogs-{test_set_name}-{key}-{params.suffix}.txt"
        )
        store_transcripts(filename=recog_path, texts=results)
        logging.info(f"The transcripts are stored in {recog_path}")

        # The following prints out WERs, per-word error statistics and aligned
        # ref/hyp pairs.
        errs_filename = (
            params.res_dir / f"errs-{test_set_name}-{key}-{params.suffix}.txt"
        )
        with open(errs_filename, "w") as f:
            wer = write_error_stats(
                f, f"{test_set_name}-{key}", results, enable_log=True
            )
            test_set_wers[key] = wer

        logging.info("Wrote detailed error stats to {}".format(errs_filename))

    test_set_wers = sorted(test_set_wers.items(), key=lambda x: x[1])
    errs_info = (
        params.res_dir
        / f"wer-summary-{test_set_name}-{key}-{params.suffix}.txt"
    )
    with open(errs_info, "w") as f:
        print("settings\tWER", file=f)
        for key, val in test_set_wers:
            print("{}\t{}".format(key, val), file=f)

    s = "\nFor {}, WER of different settings are:\n".format(test_set_name)
    note = "\tbest for {}".format(test_set_name)
    for key, val in test_set_wers:
        s += "{}\t{}{}\n".format(key, val, note)
        note = ""
    logging.info(s)


@torch.no_grad()
def main():
    parser = get_parser()
    LibriSpeechAsrDataModule.add_arguments(parser)
    args = parser.parse_args()
    args.exp_dir = Path(args.exp_dir)

    params = get_params()
    params.update(vars(args))

    assert params.decoding_method in (
        "greedy_search",
        "beam_search",
        "fast_beam_search",
        "fast_beam_search_nbest",
        "fast_beam_search_nbest_LG",
        "fast_beam_search_nbest_oracle",
        "modified_beam_search",
    )
    params.res_dir = params.exp_dir / params.decoding_method

    if params.iter > 0:
        params.suffix = f"iter-{params.iter}-avg-{params.avg}"
    else:
        params.suffix = f"epoch-{params.epoch}-avg-{params.avg}"

    if params.simulate_streaming:
        params.suffix += f"-streaming-chunk-size-{params.decode_chunk_size}"
        params.suffix += f"-left-context-{params.left_context}"

    if "fast_beam_search" in params.decoding_method:
        params.suffix += f"-beam-{params.beam}"
        params.suffix += f"-max-contexts-{params.max_contexts}"
        params.suffix += f"-max-states-{params.max_states}"
        if "nbest" in params.decoding_method:
            params.suffix += f"-nbest-scale-{params.nbest_scale}"
            params.suffix += f"-num-paths-{params.num_paths}"
            if "LG" in params.decoding_method:
                params.suffix += f"-ngram-lm-scale-{params.ngram_lm_scale}"
    elif "beam_search" in params.decoding_method:
        params.suffix += (
            f"-{params.decoding_method}-beam-size-{params.beam_size}"
        )
    else:
        params.suffix += f"-context-{params.context_size}"
        params.suffix += f"-max-sym-per-frame-{params.max_sym_per_frame}"

    if params.use_averaged_model:
        params.suffix += "-use-averaged-model"

    setup_logger(f"{params.res_dir}/log-decode-{params.suffix}")
    logging.info("Decoding started")

    device = torch.device("cpu")
    if torch.cuda.is_available():
        device = torch.device("cuda", 0)

    logging.info(f"Device: {device}")

    sp = spm.SentencePieceProcessor()
    sp.load(params.bpe_model)

    # <blk> and <unk> are defined in local/train_bpe_model.py
    params.blank_id = sp.piece_to_id("<blk>")
    params.unk_id = sp.piece_to_id("<unk>")
    params.vocab_size = sp.get_piece_size()

    if params.simulate_streaming:
        assert (
            params.causal_convolution
        ), "Decoding in streaming requires causal convolution"

    logging.info(params)

    logging.info("About to create model")
    model = get_transducer_model(params)

    if not params.use_averaged_model:
        if params.iter > 0:
            filenames = find_checkpoints(
                params.exp_dir, iteration=-params.iter
            )[: params.avg]
            if len(filenames) == 0:
                raise ValueError(
                    f"No checkpoints found for"
                    f" --iter {params.iter}, --avg {params.avg}"
                )
            elif len(filenames) < params.avg:
                raise ValueError(
                    f"Not enough checkpoints ({len(filenames)}) found for"
                    f" --iter {params.iter}, --avg {params.avg}"
                )
            logging.info(f"averaging {filenames}")
            model.to(device)
            model.load_state_dict(average_checkpoints(filenames, device=device))
        elif params.avg == 1:
            load_checkpoint(f"{params.exp_dir}/epoch-{params.epoch}.pt", model)
        else:
            start = params.epoch - params.avg + 1
            filenames = []
            for i in range(start, params.epoch + 1):
                if i >= 1:
                    filenames.append(f"{params.exp_dir}/epoch-{i}.pt")
            logging.info(f"averaging {filenames}")
            model.to(device)
            model.load_state_dict(average_checkpoints(filenames, device=device))
    else:
        if params.iter > 0:
            filenames = find_checkpoints(
                params.exp_dir, iteration=-params.iter
            )[: params.avg + 1]
            if len(filenames) == 0:
                raise ValueError(
                    f"No checkpoints found for"
                    f" --iter {params.iter}, --avg {params.avg}"
                )
            elif len(filenames) < params.avg + 1:
                raise ValueError(
                    f"Not enough checkpoints ({len(filenames)}) found for"
                    f" --iter {params.iter}, --avg {params.avg}"
                )
            filename_start = filenames[-1]
            filename_end = filenames[0]
            logging.info(
                "Calculating the averaged model over iteration checkpoints"
                f" from {filename_start} (excluded) to {filename_end}"
            )
            model.to(device)
            model.load_state_dict(
                average_checkpoints_with_averaged_model(
                    filename_start=filename_start,
                    filename_end=filename_end,
                    device=device,
                )
            )
        else:
            assert params.avg > 0, params.avg
            start = params.epoch - params.avg
            assert start >= 1, start
            filename_start = f"{params.exp_dir}/epoch-{start}.pt"
            filename_end = f"{params.exp_dir}/epoch-{params.epoch}.pt"
            logging.info(
                f"Calculating the averaged model over epoch range from "
                f"{start} (excluded) to {params.epoch}"
            )
            model.to(device)
            model.load_state_dict(
                average_checkpoints_with_averaged_model(
                    filename_start=filename_start,
                    filename_end=filename_end,
                    device=device,
                )
            )

    model.to(device)
    model.eval()

    if "fast_beam_search" in params.decoding_method:
        if params.decoding_method == "fast_beam_search_nbest_LG":
            lexicon = Lexicon(params.lang_dir)
            word_table = lexicon.word_table
            lg_filename = params.lang_dir / "LG.pt"
            logging.info(f"Loading {lg_filename}")
            decoding_graph = k2.Fsa.from_dict(
                torch.load(lg_filename, map_location=device)
            )
            decoding_graph.scores *= params.ngram_lm_scale
        else:
            word_table = None
            decoding_graph = k2.trivial_graph(
                params.vocab_size - 1, device=device
            )
    else:
        decoding_graph = None
        word_table = None

    num_param = sum([p.numel() for p in model.parameters()])
    logging.info(f"Number of model parameters: {num_param}")

    librispeech = LibriSpeechAsrDataModule(args)

    test_clean_cuts = librispeech.test_clean_cuts()
    test_other_cuts = librispeech.test_other_cuts()

    test_clean_dl = librispeech.test_dataloaders(test_clean_cuts)
    test_other_dl = librispeech.test_dataloaders(test_other_cuts)

    test_sets = ["test-clean", "test-other"]
    test_dl = [test_clean_dl, test_other_dl]

    for test_set, test_dl in zip(test_sets, test_dl):
        results_dict = decode_dataset(
            dl=test_dl,
            params=params,
            model=model,
            sp=sp,
            word_table=word_table,
            decoding_graph=decoding_graph,
        )

        save_results(
            params=params,
            test_set_name=test_set,
            results_dict=results_dict,
        )

    logging.info("Done!")


if __name__ == "__main__":
    main()<|MERGE_RESOLUTION|>--- conflicted
+++ resolved
@@ -51,23 +51,6 @@
     --exp-dir ./pruned_transducer_stateless4/exp \
     --max-duration 600 \
     --decoding-method fast_beam_search \
-<<<<<<< HEAD
-    --beam 4 \
-    --max-contexts 4 \
-    --max-states 8
-
-(5) decode in streaming mode (take greedy search as an example)
-./pruned_transducer_stateless4/decode.py \
-    --epoch 30 \
-    --avg 15 \
-    --simulate-streaming 1 \
-    --causal-convolution 1 \
-    --decode-chunk-size 16 \
-    --left-context 64 \
-    --exp-dir ./pruned_transducer_stateless4/exp \
-    --max-duration 600 \
-    --decoding-method greedy_search
-=======
     --beam 20.0 \
     --max-contexts 8 \
     --max-states 64
@@ -108,7 +91,21 @@
     --beam 20.0 \
     --max-contexts 8 \
     --max-states 64
->>>>>>> c0ea3347
+
+(8) decode in streaming mode (take greedy search as an example)
+./pruned_transducer_stateless4/decode.py \
+    --epoch 30 \
+    --avg 15 \
+    --simulate-streaming 1 \
+    --causal-convolution 1 \
+    --decode-chunk-size 16 \
+    --left-context 64 \
+    --exp-dir ./pruned_transducer_stateless4/exp \
+    --max-duration 600 \
+    --decoding-method greedy_search
+    --beam 20.0 \
+    --max-contexts 8 \
+    --max-states 64
 """
 
 
@@ -302,7 +299,6 @@
     )
 
     parser.add_argument(
-<<<<<<< HEAD
         "--simulate-streaming",
         type=str2bool,
         default=False,
@@ -325,9 +321,7 @@
         help="left context can be seen during decoding (in frames after subsampling)",
     )
 
-    add_model_arguments(parser)
-
-=======
+    parser.add_argument(
         "--num-paths",
         type=int,
         default=200,
@@ -344,8 +338,8 @@
         Used only when the decoding method is fast_beam_search_nbest,
         fast_beam_search_nbest_LG, and fast_beam_search_nbest_oracle""",
     )
-
->>>>>>> c0ea3347
+    add_model_arguments(parser)
+
     return parser
 
 
