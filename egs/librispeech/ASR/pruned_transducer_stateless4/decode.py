#!/usr/bin/env python3
#
# Copyright 2021-2022 Xiaomi Corporation (Author: Fangjun Kuang,
#                                                 Zengwei Yao)
#
# See ../../../../LICENSE for clarification regarding multiple authors
#
# Licensed under the Apache License, Version 2.0 (the "License");
# you may not use this file except in compliance with the License.
# You may obtain a copy of the License at
#
#     http://www.apache.org/licenses/LICENSE-2.0
#
# Unless required by applicable law or agreed to in writing, software
# distributed under the License is distributed on an "AS IS" BASIS,
# WITHOUT WARRANTIES OR CONDITIONS OF ANY KIND, either express or implied.
# See the License for the specific language governing permissions and
# limitations under the License.
"""
Usage:
(1) greedy search
./pruned_transducer_stateless4/decode.py \
    --epoch 30 \
    --avg 15 \
    --exp-dir ./pruned_transducer_stateless4/exp \
    --max-duration 600 \
    --decoding-method greedy_search

(2) beam search (not recommended)
./pruned_transducer_stateless4/decode.py \
    --epoch 30 \
    --avg 15 \
    --exp-dir ./pruned_transducer_stateless4/exp \
    --max-duration 600 \
    --decoding-method beam_search \
    --beam-size 4

(3) modified beam search
./pruned_transducer_stateless4/decode.py \
    --epoch 30 \
    --avg 15 \
    --exp-dir ./pruned_transducer_stateless4/exp \
    --max-duration 600 \
    --decoding-method modified_beam_search \
    --beam-size 4

(4) fast beam search (one best)
./pruned_transducer_stateless4/decode.py \
    --epoch 30 \
    --avg 15 \
    --exp-dir ./pruned_transducer_stateless4/exp \
    --max-duration 600 \
    --decoding-method fast_beam_search \
    --beam 20.0 \
    --max-contexts 8 \
    --max-states 64

(5) fast beam search (nbest)
./pruned_transducer_stateless4/decode.py \
    --epoch 30 \
    --avg 15 \
    --exp-dir ./pruned_transducer_stateless3/exp \
    --max-duration 600 \
    --decoding-method fast_beam_search_nbest \
    --beam 20.0 \
    --max-contexts 8 \
    --max-states 64 \
    --num-paths 200 \
    --nbest-scale 0.5

(6) fast beam search (nbest oracle WER)
./pruned_transducer_stateless4/decode.py \
    --epoch 30 \
    --avg 15 \
    --exp-dir ./pruned_transducer_stateless4/exp \
    --max-duration 600 \
    --decoding-method fast_beam_search_nbest_oracle \
    --beam 20.0 \
    --max-contexts 8 \
    --max-states 64 \
    --num-paths 200 \
    --nbest-scale 0.5

(7) fast beam search (with LG)
./pruned_transducer_stateless4/decode.py \
    --epoch 28 \
    --avg 15 \
    --exp-dir ./pruned_transducer_stateless4/exp \
    --max-duration 600 \
    --decoding-method fast_beam_search_nbest_LG \
    --beam 20.0 \
    --max-contexts 8 \
    --max-states 64

(8) decode in streaming mode (take greedy search as an example)
./pruned_transducer_stateless4/decode.py \
    --epoch 30 \
    --avg 15 \
    --simulate-streaming 1 \
    --causal-convolution 1 \
    --decode-chunk-size 16 \
    --left-context 64 \
    --exp-dir ./pruned_transducer_stateless4/exp \
    --max-duration 600 \
    --decoding-method greedy_search
    --beam 20.0 \
    --max-contexts 8 \
    --max-states 64

To evaluate symbol delay, you should:
(1) Generate cuts with word-time alignments:
./local/add_alignment_librispeech.py \
    --alignments-dir data/alignment \
    --cuts-in-dir data/fbank \
    --cuts-out-dir data/fbank_ali
(2) Set the argument "--manifest-dir data/fbank_ali" while decoding.
For example:
./pruned_transducer_stateless4/decode.py \
    --epoch 40 \
    --avg 20 \
    --exp-dir ./pruned_transducer_stateless4/exp \
    --max-duration 600 \
    --decoding-method greedy_search \
    --manifest-dir data/fbank_ali
"""


import argparse
import logging
import math
from collections import defaultdict
from pathlib import Path
from typing import Dict, List, Optional, Tuple

import k2
import sentencepiece as spm
import torch
import torch.nn as nn
from asr_datamodule import LibriSpeechAsrDataModule
from beam_search import (
    beam_search,
    fast_beam_search_nbest,
    fast_beam_search_nbest_LG,
    fast_beam_search_nbest_oracle,
    fast_beam_search_one_best,
    greedy_search,
    greedy_search_batch,
    modified_beam_search,
)
from train import add_model_arguments, get_params, get_transducer_model

from icefall.checkpoint import (
    average_checkpoints,
    average_checkpoints_with_averaged_model,
    find_checkpoints,
    load_checkpoint,
)
from icefall.lexicon import Lexicon
from icefall.utils import (
    AttributeDict,
    DecodingResults,
    parse_hyp_and_timestamp,
    setup_logger,
    store_transcripts_and_timestamps,
    str2bool,
    write_error_stats_with_timestamps,
)

LOG_EPS = math.log(1e-10)


def get_parser():
    parser = argparse.ArgumentParser(
        formatter_class=argparse.ArgumentDefaultsHelpFormatter
    )

    parser.add_argument(
        "--epoch",
        type=int,
        default=30,
        help="""It specifies the checkpoint to use for decoding.
        Note: Epoch counts from 1.
        You can specify --avg to use more checkpoints for model averaging.""",
    )

    parser.add_argument(
        "--iter",
        type=int,
        default=0,
        help="""If positive, --epoch is ignored and it
        will use the checkpoint exp_dir/checkpoint-iter.pt.
        You can specify --avg to use more checkpoints for model averaging.
        """,
    )

    parser.add_argument(
        "--avg",
        type=int,
        default=15,
        help="Number of checkpoints to average. Automatically select "
        "consecutive checkpoints before the checkpoint specified by "
        "'--epoch' and '--iter'",
    )

    parser.add_argument(
        "--use-averaged-model",
        type=str2bool,
        default=True,
        help="Whether to load averaged model. Currently it only supports "
        "using --epoch. If True, it would decode with the averaged model "
        "over the epoch range from `epoch-avg` (excluded) to `epoch`."
        "Actually only the models with epoch number of `epoch-avg` and "
        "`epoch` are loaded for averaging. ",
    )

    parser.add_argument(
        "--exp-dir",
        type=str,
        default="pruned_transducer_stateless4/exp",
        help="The experiment dir",
    )

    parser.add_argument(
        "--bpe-model",
        type=str,
        default="data/lang_bpe_500/bpe.model",
        help="Path to the BPE model",
    )

    parser.add_argument(
        "--lang-dir",
        type=Path,
        default="data/lang_bpe_500",
        help="The lang dir containing word table and LG graph",
    )

    parser.add_argument(
        "--decoding-method",
        type=str,
        default="greedy_search",
        help="""Possible values are:
          - greedy_search
          - beam_search
          - modified_beam_search
          - fast_beam_search
          - fast_beam_search_LG
          - fast_beam_search_nbest
          - fast_beam_search_nbest_oracle
          - fast_beam_search_nbest_LG
        If you use fast_beam_search_nbest_LG, you have to specify
        `--lang-dir`, which should contain `LG.pt`.
        """,
    )

    parser.add_argument(
        "--beam-size",
        type=int,
        default=4,
        help="""An integer indicating how many candidates we will keep for each
        frame. Used only when --decoding-method is beam_search or
        modified_beam_search.""",
    )

    parser.add_argument(
        "--beam",
        type=float,
        default=20.0,
        help="""A floating point value to calculate the cutoff score during beam
        search (i.e., `cutoff = max-score - beam`), which is the same as the
        `beam` in Kaldi.
        Used only when --decoding-method is fast_beam_search, fast_beam_search_LG,
        fast_beam_search_nbest, fast_beam_search_nbest_LG,
        and fast_beam_search_nbest_oracle
        """,
    )

    parser.add_argument(
        "--ngram-lm-scale",
        type=float,
        default=0.01,
        help="""
        Used only when --decoding_method is fast_beam_search_nbest_LG and fast_beam_search_LG.
        It specifies the scale for n-gram LM scores.
        """,
    )

    parser.add_argument(
        "--max-contexts",
        type=int,
        default=8,
        help="""Used only when --decoding-method is fast_beam_search_LG,
        fast_beam_search, fast_beam_search_nbest, fast_beam_search_nbest_LG,
        and fast_beam_search_nbest_oracle""",
    )

    parser.add_argument(
        "--max-states",
        type=int,
        default=64,
        help="""Used only when --decoding-method is fast_beam_search_LG,
        fast_beam_search, fast_beam_search_nbest, fast_beam_search_nbest_LG,
        and fast_beam_search_nbest_oracle""",
    )

    parser.add_argument(
        "--context-size",
        type=int,
        default=2,
        help="The context size in the decoder. 1 means bigram; "
        "2 means tri-gram",
    )
    parser.add_argument(
        "--max-sym-per-frame",
        type=int,
        default=1,
        help="""Maximum number of symbols per frame.
        Used only when --decoding_method is greedy_search""",
    )

    parser.add_argument(
        "--simulate-streaming",
        type=str2bool,
        default=False,
        help="""Whether to simulate streaming in decoding, this is a good way to
        test a streaming model.
        """,
    )

    parser.add_argument(
        "--decode-chunk-size",
        type=int,
        default=16,
        help="The chunk size for decoding (in frames after subsampling)",
    )

    parser.add_argument(
        "--left-context",
        type=int,
        default=64,
        help="left context can be seen during decoding (in frames after subsampling)",  # noqa
    )

    parser.add_argument(
        "--num-paths",
        type=int,
        default=200,
        help="""Number of paths for nbest decoding.
        Used only when the decoding method is fast_beam_search_nbest,
        fast_beam_search_nbest_LG, and fast_beam_search_nbest_oracle""",
    )

    parser.add_argument(
        "--nbest-scale",
        type=float,
        default=0.5,
        help="""Scale applied to lattice scores when computing nbest paths.
        Used only when the decoding method is fast_beam_search_nbest,
        fast_beam_search_nbest_LG, and fast_beam_search_nbest_oracle""",
    )
    add_model_arguments(parser)

    return parser


def decode_one_batch(
    params: AttributeDict,
    model: nn.Module,
    sp: spm.SentencePieceProcessor,
    batch: dict,
    word_table: Optional[k2.SymbolTable] = None,
    decoding_graph: Optional[k2.Fsa] = None,
) -> Dict[str, Tuple[List[List[str]], List[List[float]]]]:
    """Decode one batch and return the result in a dict. The dict has the
    following format:

        - key: It indicates the setting used for decoding. For example,
               if greedy_search is used, it would be "greedy_search"
               If beam search with a beam size of 7 is used, it would be
               "beam_7"
        - value: It is a tuple. `len(value[0])` and `len(value[1])` are both
                 equal to the batch size. `value[0][i]` and `value[1][i]`
                 are the decoding result and timestamps for the i-th utterance
                 in the given batch respectively.
    Args:
      params:
        It's the return value of :func:`get_params`.
      model:
        The neural model.
      sp:
        The BPE model.
      batch:
        It is the return value from iterating
        `lhotse.dataset.K2SpeechRecognitionDataset`. See its documentation
        for the format of the `batch`.
      word_table:
        The word symbol table.
      decoding_graph:
        The decoding graph. Can be either a `k2.trivial_graph` or LG, Used
        only when --decoding_method is fast_beam_search, fast_beam_search_LG, fast_beam_search_nbest,
        fast_beam_search_nbest_oracle, and fast_beam_search_nbest_LG.
    Returns:
      Return the decoding result and timestamps. See above description for the
      format of the returned dict.
    """
    device = next(model.parameters()).device
    feature = batch["inputs"]
    assert feature.ndim == 3

    feature = feature.to(device)
    # at entry, feature is (N, T, C)

    supervisions = batch["supervisions"]
    feature_lens = supervisions["num_frames"].to(device)

    feature_lens += params.left_context
    feature = torch.nn.functional.pad(
        feature,
        pad=(0, 0, 0, params.left_context),
        value=LOG_EPS,
    )

    if params.simulate_streaming:
        encoder_out, encoder_out_lens, _ = model.encoder.streaming_forward(
            x=feature,
            x_lens=feature_lens,
            chunk_size=params.decode_chunk_size,
            left_context=params.left_context,
            simulate_streaming=True,
        )
    else:
        encoder_out, encoder_out_lens = model.encoder(
            x=feature, x_lens=feature_lens
        )

<<<<<<< HEAD
    hyps = []

    if (
        params.decoding_method == "fast_beam_search"
        or params.decoding_method == "fast_beam_search_LG"
    ):
        hyp_tokens = fast_beam_search_one_best(
=======
    if params.decoding_method == "fast_beam_search":
        res = fast_beam_search_one_best(
>>>>>>> 03668771
            model=model,
            decoding_graph=decoding_graph,
            encoder_out=encoder_out,
            encoder_out_lens=encoder_out_lens,
            beam=params.beam,
            max_contexts=params.max_contexts,
            max_states=params.max_states,
            return_timestamps=True,
        )
<<<<<<< HEAD
        if params.decoding_method == "fast_beam_search":
            for hyp in sp.decode(hyp_tokens):
                hyps.append(hyp.split())
        else:
            for hyp in hyp_tokens:
                hyps.append([word_table[i] for i in hyp])
=======
>>>>>>> 03668771
    elif params.decoding_method == "fast_beam_search_nbest_LG":
        res = fast_beam_search_nbest_LG(
            model=model,
            decoding_graph=decoding_graph,
            encoder_out=encoder_out,
            encoder_out_lens=encoder_out_lens,
            beam=params.beam,
            max_contexts=params.max_contexts,
            max_states=params.max_states,
            num_paths=params.num_paths,
            nbest_scale=params.nbest_scale,
            return_timestamps=True,
        )
    elif params.decoding_method == "fast_beam_search_nbest":
        res = fast_beam_search_nbest(
            model=model,
            decoding_graph=decoding_graph,
            encoder_out=encoder_out,
            encoder_out_lens=encoder_out_lens,
            beam=params.beam,
            max_contexts=params.max_contexts,
            max_states=params.max_states,
            num_paths=params.num_paths,
            nbest_scale=params.nbest_scale,
            return_timestamps=True,
        )
    elif params.decoding_method == "fast_beam_search_nbest_oracle":
        res = fast_beam_search_nbest_oracle(
            model=model,
            decoding_graph=decoding_graph,
            encoder_out=encoder_out,
            encoder_out_lens=encoder_out_lens,
            beam=params.beam,
            max_contexts=params.max_contexts,
            max_states=params.max_states,
            num_paths=params.num_paths,
            ref_texts=sp.encode(supervisions["text"]),
            nbest_scale=params.nbest_scale,
            return_timestamps=True,
        )
    elif (
        params.decoding_method == "greedy_search"
        and params.max_sym_per_frame == 1
    ):
        res = greedy_search_batch(
            model=model,
            encoder_out=encoder_out,
            encoder_out_lens=encoder_out_lens,
            return_timestamps=True,
        )
    elif params.decoding_method == "modified_beam_search":
        res = modified_beam_search(
            model=model,
            encoder_out=encoder_out,
            encoder_out_lens=encoder_out_lens,
            beam=params.beam_size,
            return_timestamps=True,
        )
    else:
        batch_size = encoder_out.size(0)
        tokens = []
        timestamps = []
        for i in range(batch_size):
            # fmt: off
            encoder_out_i = encoder_out[i:i + 1, :encoder_out_lens[i]]
            # fmt: on
            if params.decoding_method == "greedy_search":
                res = greedy_search(
                    model=model,
                    encoder_out=encoder_out_i,
                    max_sym_per_frame=params.max_sym_per_frame,
                    return_timestamps=True,
                )
            elif params.decoding_method == "beam_search":
                res = beam_search(
                    model=model,
                    encoder_out=encoder_out_i,
                    beam=params.beam_size,
                    return_timestamps=True,
                )
            else:
                raise ValueError(
                    f"Unsupported decoding method: {params.decoding_method}"
                )
            tokens.extend(res.tokens)
            timestamps.extend(res.timestamps)
        res = DecodingResults(tokens=tokens, timestamps=timestamps)

    hyps, timestamps = parse_hyp_and_timestamp(
        decoding_method=params.decoding_method,
        res=res,
        sp=sp,
        subsampling_factor=params.subsampling_factor,
        frame_shift_ms=params.frame_shift_ms,
        word_table=word_table,
    )

    if params.decoding_method == "greedy_search":
        return {"greedy_search": (hyps, timestamps)}
    elif "fast_beam_search" in params.decoding_method:
        key = f"beam_{params.beam}_"
        key += f"max_contexts_{params.max_contexts}_"
        key += f"max_states_{params.max_states}"
        if "nbest" in params.decoding_method:
            key += f"_num_paths_{params.num_paths}_"
            key += f"nbest_scale_{params.nbest_scale}"
            if "LG" in params.decoding_method:
                key += f"_ngram_lm_scale_{params.ngram_lm_scale}"

        return {key: (hyps, timestamps)}
    else:
        return {f"beam_size_{params.beam_size}": (hyps, timestamps)}


def decode_dataset(
    dl: torch.utils.data.DataLoader,
    params: AttributeDict,
    model: nn.Module,
    sp: spm.SentencePieceProcessor,
    word_table: Optional[k2.SymbolTable] = None,
    decoding_graph: Optional[k2.Fsa] = None,
) -> Dict[
    str, List[Tuple[str, List[str], List[str], List[float], List[float]]]
]:
    """Decode dataset.

    Args:
      dl:
        PyTorch's dataloader containing the dataset to decode.
      params:
        It is returned by :func:`get_params`.
      model:
        The neural model.
      sp:
        The BPE model.
      word_table:
        The word symbol table.
      decoding_graph:
        The decoding graph. Can be either a `k2.trivial_graph` or LG, Used
        only when --decoding_method is fast_beam_search, fast_beam_search_LG, fast_beam_search_nbest,
        fast_beam_search_nbest_oracle, and fast_beam_search_nbest_LG.
    Returns:
      Return a dict, whose key may be "greedy_search" if greedy search
      is used, or it may be "beam_7" if beam size of 7 is used.
      Its value is a list of tuples. Each tuple contains five elements:
      - cut_id
      - reference transcript
      - predicted result
      - timestamp of reference transcript
      - timestamp of predicted result
    """
    num_cuts = 0

    try:
        num_batches = len(dl)
    except TypeError:
        num_batches = "?"

    if params.decoding_method == "greedy_search":
        log_interval = 50
    else:
        log_interval = 20

    results = defaultdict(list)
    for batch_idx, batch in enumerate(dl):
        texts = batch["supervisions"]["text"]
        cut_ids = [cut.id for cut in batch["supervisions"]["cut"]]

        timestamps_ref = []
        for cut in batch["supervisions"]["cut"]:
            for s in cut.supervisions:
                time = []
                if s.alignment is not None and "word" in s.alignment:
                    time = [
                        aliword.start
                        for aliword in s.alignment["word"]
                        if aliword.symbol != ""
                    ]
                timestamps_ref.append(time)

        hyps_dict = decode_one_batch(
            params=params,
            model=model,
            sp=sp,
            decoding_graph=decoding_graph,
            word_table=word_table,
            batch=batch,
        )

        for name, (hyps, timestamps_hyp) in hyps_dict.items():
            this_batch = []
            assert len(hyps) == len(texts) and len(timestamps_hyp) == len(
                timestamps_ref
            )
            for cut_id, hyp_words, ref_text, time_hyp, time_ref in zip(
                cut_ids, hyps, texts, timestamps_hyp, timestamps_ref
            ):
                ref_words = ref_text.split()
                this_batch.append(
                    (cut_id, ref_words, hyp_words, time_ref, time_hyp)
                )

            results[name].extend(this_batch)

        num_cuts += len(texts)

        if batch_idx % log_interval == 0:
            batch_str = f"{batch_idx}/{num_batches}"

            logging.info(
                f"batch {batch_str}, cuts processed until now is {num_cuts}"
            )
    return results


def save_results(
    params: AttributeDict,
    test_set_name: str,
    results_dict: Dict[
        str,
        List[Tuple[List[str], List[str], List[str], List[float], List[float]]],
    ],
):
    test_set_wers = dict()
    test_set_delays = dict()
    for key, results in results_dict.items():
        recog_path = (
            params.res_dir / f"recogs-{test_set_name}-{key}-{params.suffix}.txt"
        )
        results = sorted(results)
        store_transcripts_and_timestamps(filename=recog_path, texts=results)
        logging.info(f"The transcripts are stored in {recog_path}")

        # The following prints out WERs, per-word error statistics and aligned
        # ref/hyp pairs.
        errs_filename = (
            params.res_dir / f"errs-{test_set_name}-{key}-{params.suffix}.txt"
        )
        with open(errs_filename, "w") as f:
            wer, mean_delay, var_delay = write_error_stats_with_timestamps(
                f, f"{test_set_name}-{key}", results, enable_log=True
            )
            test_set_wers[key] = wer
            test_set_delays[key] = (mean_delay, var_delay)

        logging.info("Wrote detailed error stats to {}".format(errs_filename))

    test_set_wers = sorted(test_set_wers.items(), key=lambda x: x[1])
    errs_info = (
        params.res_dir
        / f"wer-summary-{test_set_name}-{key}-{params.suffix}.txt"
    )
    with open(errs_info, "w") as f:
        print("settings\tWER", file=f)
        for key, val in test_set_wers:
            print("{}\t{}".format(key, val), file=f)

    test_set_delays = sorted(test_set_delays.items(), key=lambda x: x[1][0])
    delays_info = (
        params.res_dir
        / f"symbol-delay-summary-{test_set_name}-{key}-{params.suffix}.txt"
    )
    with open(delays_info, "w") as f:
        print("settings\tsymbol-delay", file=f)
        for key, val in test_set_delays:
            print(
                "{}\tmean: {}s, variance: {}".format(key, val[0], val[1]),
                file=f,
            )

    s = "\nFor {}, WER of different settings are:\n".format(test_set_name)
    note = "\tbest for {}".format(test_set_name)
    for key, val in test_set_wers:
        s += "{}\t{}{}\n".format(key, val, note)
        note = ""
    logging.info(s)

    s = "\nFor {}, symbol-delay of different settings are:\n".format(
        test_set_name
    )
    note = "\tbest for {}".format(test_set_name)
    for key, val in test_set_delays:
        s += "{}\tmean: {}s, variance: {}{}\n".format(key, val[0], val[1], note)
        note = ""
    logging.info(s)


@torch.no_grad()
def main():
    parser = get_parser()
    LibriSpeechAsrDataModule.add_arguments(parser)
    args = parser.parse_args()
    args.exp_dir = Path(args.exp_dir)

    params = get_params()
    params.update(vars(args))

    assert params.decoding_method in (
        "greedy_search",
        "beam_search",
        "fast_beam_search",
        "fast_beam_search_LG",
        "fast_beam_search_nbest",
        "fast_beam_search_nbest_LG",
        "fast_beam_search_nbest_oracle",
        "modified_beam_search",
    )
    params.res_dir = params.exp_dir / params.decoding_method

    if params.iter > 0:
        params.suffix = f"iter-{params.iter}-avg-{params.avg}"
    else:
        params.suffix = f"epoch-{params.epoch}-avg-{params.avg}"

    if params.simulate_streaming:
        params.suffix += f"-streaming-chunk-size-{params.decode_chunk_size}"
        params.suffix += f"-left-context-{params.left_context}"

    if "fast_beam_search" in params.decoding_method:
        params.suffix += f"-beam-{params.beam}"
        params.suffix += f"-max-contexts-{params.max_contexts}"
        params.suffix += f"-max-states-{params.max_states}"
        if "nbest" in params.decoding_method:
            params.suffix += f"-nbest-scale-{params.nbest_scale}"
            params.suffix += f"-num-paths-{params.num_paths}"
            if "LG" in params.decoding_method:
                params.suffix += f"-ngram-lm-scale-{params.ngram_lm_scale}"
    elif "beam_search" in params.decoding_method:
        params.suffix += (
            f"-{params.decoding_method}-beam-size-{params.beam_size}"
        )
    else:
        params.suffix += f"-context-{params.context_size}"
        params.suffix += f"-max-sym-per-frame-{params.max_sym_per_frame}"

    if params.use_averaged_model:
        params.suffix += "-use-averaged-model"

    setup_logger(f"{params.res_dir}/log-decode-{params.suffix}")
    logging.info("Decoding started")

    device = torch.device("cpu")
    if torch.cuda.is_available():
        device = torch.device("cuda", 0)

    logging.info(f"Device: {device}")

    sp = spm.SentencePieceProcessor()
    sp.load(params.bpe_model)

    # <blk> and <unk> are defined in local/train_bpe_model.py
    params.blank_id = sp.piece_to_id("<blk>")
    params.unk_id = sp.piece_to_id("<unk>")
    params.vocab_size = sp.get_piece_size()

    if params.simulate_streaming:
        assert (
            params.causal_convolution
        ), "Decoding in streaming requires causal convolution"

    logging.info(params)

    logging.info("About to create model")
    model = get_transducer_model(params)

    if not params.use_averaged_model:
        if params.iter > 0:
            filenames = find_checkpoints(
                params.exp_dir, iteration=-params.iter
            )[: params.avg]
            if len(filenames) == 0:
                raise ValueError(
                    f"No checkpoints found for"
                    f" --iter {params.iter}, --avg {params.avg}"
                )
            elif len(filenames) < params.avg:
                raise ValueError(
                    f"Not enough checkpoints ({len(filenames)}) found for"
                    f" --iter {params.iter}, --avg {params.avg}"
                )
            logging.info(f"averaging {filenames}")
            model.to(device)
            model.load_state_dict(average_checkpoints(filenames, device=device))
        elif params.avg == 1:
            load_checkpoint(f"{params.exp_dir}/epoch-{params.epoch}.pt", model)
        else:
            start = params.epoch - params.avg + 1
            filenames = []
            for i in range(start, params.epoch + 1):
                if i >= 1:
                    filenames.append(f"{params.exp_dir}/epoch-{i}.pt")
            logging.info(f"averaging {filenames}")
            model.to(device)
            model.load_state_dict(average_checkpoints(filenames, device=device))
    else:
        if params.iter > 0:
            filenames = find_checkpoints(
                params.exp_dir, iteration=-params.iter
            )[: params.avg + 1]
            if len(filenames) == 0:
                raise ValueError(
                    f"No checkpoints found for"
                    f" --iter {params.iter}, --avg {params.avg}"
                )
            elif len(filenames) < params.avg + 1:
                raise ValueError(
                    f"Not enough checkpoints ({len(filenames)}) found for"
                    f" --iter {params.iter}, --avg {params.avg}"
                )
            filename_start = filenames[-1]
            filename_end = filenames[0]
            logging.info(
                "Calculating the averaged model over iteration checkpoints"
                f" from {filename_start} (excluded) to {filename_end}"
            )
            model.to(device)
            model.load_state_dict(
                average_checkpoints_with_averaged_model(
                    filename_start=filename_start,
                    filename_end=filename_end,
                    device=device,
                )
            )
        else:
            assert params.avg > 0, params.avg
            start = params.epoch - params.avg
            assert start >= 1, start
            filename_start = f"{params.exp_dir}/epoch-{start}.pt"
            filename_end = f"{params.exp_dir}/epoch-{params.epoch}.pt"
            logging.info(
                f"Calculating the averaged model over epoch range from "
                f"{start} (excluded) to {params.epoch}"
            )
            model.to(device)
            model.load_state_dict(
                average_checkpoints_with_averaged_model(
                    filename_start=filename_start,
                    filename_end=filename_end,
                    device=device,
                )
            )

    model.to(device)
    model.eval()

    if "fast_beam_search" in params.decoding_method:
        if "LG" in params.decoding_method:
            lexicon = Lexicon(params.lang_dir)
            word_table = lexicon.word_table
            lg_filename = params.lang_dir / "LG.pt"
            logging.info(f"Loading {lg_filename}")
            decoding_graph = k2.Fsa.from_dict(
                torch.load(lg_filename, map_location=device)
            )
            decoding_graph.scores *= params.ngram_lm_scale
        else:
            word_table = None
            decoding_graph = k2.trivial_graph(
                params.vocab_size - 1, device=device
            )
    else:
        decoding_graph = None
        word_table = None

    num_param = sum([p.numel() for p in model.parameters()])
    logging.info(f"Number of model parameters: {num_param}")

    # we need cut ids to display recognition results.
    args.return_cuts = True
    librispeech = LibriSpeechAsrDataModule(args)

    test_clean_cuts = librispeech.test_clean_cuts()
    test_other_cuts = librispeech.test_other_cuts()

    test_clean_dl = librispeech.test_dataloaders(test_clean_cuts)
    test_other_dl = librispeech.test_dataloaders(test_other_cuts)

    test_sets = ["test-clean", "test-other"]
    test_dl = [test_clean_dl, test_other_dl]

    for test_set, test_dl in zip(test_sets, test_dl):
        results_dict = decode_dataset(
            dl=test_dl,
            params=params,
            model=model,
            sp=sp,
            word_table=word_table,
            decoding_graph=decoding_graph,
        )

        save_results(
            params=params,
            test_set_name=test_set,
            results_dict=results_dict,
        )

    logging.info("Done!")


if __name__ == "__main__":
    main()<|MERGE_RESOLUTION|>--- conflicted
+++ resolved
@@ -432,18 +432,11 @@
             x=feature, x_lens=feature_lens
         )
 
-<<<<<<< HEAD
-    hyps = []
-
     if (
         params.decoding_method == "fast_beam_search"
         or params.decoding_method == "fast_beam_search_LG"
     ):
-        hyp_tokens = fast_beam_search_one_best(
-=======
-    if params.decoding_method == "fast_beam_search":
         res = fast_beam_search_one_best(
->>>>>>> 03668771
             model=model,
             decoding_graph=decoding_graph,
             encoder_out=encoder_out,
@@ -453,15 +446,6 @@
             max_states=params.max_states,
             return_timestamps=True,
         )
-<<<<<<< HEAD
-        if params.decoding_method == "fast_beam_search":
-            for hyp in sp.decode(hyp_tokens):
-                hyps.append(hyp.split())
-        else:
-            for hyp in hyp_tokens:
-                hyps.append([word_table[i] for i in hyp])
-=======
->>>>>>> 03668771
     elif params.decoding_method == "fast_beam_search_nbest_LG":
         res = fast_beam_search_nbest_LG(
             model=model,
