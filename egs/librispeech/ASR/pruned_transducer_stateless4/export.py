--- conflicted
+++ resolved
@@ -40,12 +40,8 @@
         --epoch 9999 \
         --avg 1 \
         --max-duration 100 \
-<<<<<<< HEAD
-        --bpe-model data/lang_bpe_500/bpe.model
-=======
         --bpe-model data/lang_bpe_500/bpe.model \
-        --use-averaged-model False
->>>>>>> 9f6c748b
+        --use-averaged-model True
 """
 
 import argparse
@@ -99,7 +95,6 @@
     )
 
     parser.add_argument(
-<<<<<<< HEAD
         "--use-averaged-model",
         type=str2bool,
         default=True,
@@ -111,11 +106,9 @@
     )
 
     parser.add_argument(
-=======
->>>>>>> 9f6c748b
         "--exp-dir",
         type=str,
-        default="pruned_transducer_stateless2/exp",
+        default="pruned_transducer_stateless4/exp",
         help="""It specifies the directory where all training related
         files, e.g., checkpoints, log, etc, are saved
         """,
@@ -145,7 +138,6 @@
     )
 
     parser.add_argument(
-<<<<<<< HEAD
         "--dynamic-chunk-training",
         type=str2bool,
         default=False,
@@ -193,16 +185,6 @@
         help="""Whether to use causal convolution, this requires to be True when
         exporting a streaming model.
         """,
-=======
-        "--use-averaged-model",
-        type=str2bool,
-        default=True,
-        help="Whether to load averaged model. Currently it only supports "
-        "using --epoch. If True, it would decode with the averaged model "
-        "over the epoch range from `epoch-avg` (excluded) to `epoch`."
-        "Actually only the models with epoch number of `epoch-avg` and "
-        "`epoch` are loaded for averaging. ",
->>>>>>> 9f6c748b
     )
 
     return parser
@@ -216,11 +198,8 @@
     params.update(vars(args))
 
     device = torch.device("cpu")
-<<<<<<< HEAD
     if torch.cuda.is_available():
         device = torch.device("cuda", 0)
-=======
->>>>>>> 9f6c748b
 
     logging.info(f"device: {device}")
 
@@ -231,12 +210,9 @@
     params.blank_id = sp.piece_to_id("<blk>")
     params.vocab_size = sp.get_piece_size()
 
-<<<<<<< HEAD
     if params.streaming_model:
         assert params.causal_convolution
 
-=======
->>>>>>> 9f6c748b
     logging.info(params)
 
     logging.info("About to create model")
@@ -321,10 +297,7 @@
                 )
             )
 
-<<<<<<< HEAD
     model.to("cpu")
-=======
->>>>>>> 9f6c748b
     model.eval()
 
     if params.jit:
