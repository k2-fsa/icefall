#!/usr/bin/env python3
# Copyright (c)  2021  University of Chinese Academy of Sciences (author: Han Zhu)
#
# See ../../../../LICENSE for clarification regarding multiple authors
#
# Licensed under the Apache License, Version 2.0 (the "License");
# you may not use this file except in compliance with the License.
# You may obtain a copy of the License at
#
#     http://www.apache.org/licenses/LICENSE-2.0
#
# Unless required by applicable law or agreed to in writing, software
# distributed under the License is distributed on an "AS IS" BASIS,
# WITHOUT WARRANTIES OR CONDITIONS OF ANY KIND, either express or implied.
# See the License for the specific language governing permissions and
# limitations under the License.

import copy
import math
import warnings
import itertools
from typing import List, Optional, Tuple, Union
import logging
import torch
import random
from encoder_interface import EncoderInterface
from scaling import (
    ActivationBalancer,
    BasicNorm,
    MaxEig,
    DoubleSwish,
    ScaledConv1d,
    ScaledLinear,  # not as in other dirs.. just scales down initial parameter values.
    Whiten,
    Identity,
    _diag,
    random_clamp,
<<<<<<< HEAD
    with_loss,
=======
    softmax,
    RandomGrad,
>>>>>>> 6601035d
)
from torch import Tensor, nn

from icefall.utils import make_pad_mask


class Conformer(EncoderInterface):
    """
    Args:
        num_features (int): Number of input features
        subsampling_factor (int): subsampling factor of encoder (the convolution layers before transformers)
        d_model: (int,int): embedding dimension of 2 encoder stacks
        attention_dim: (int,int): attention dimension of 2 encoder stacks
        nhead (int, int): number of heads
        dim_feedforward (int, int): feedforward dimention in 2 encoder stacks
        num_encoder_layers (int): number of encoder layers
        dropout (float): dropout rate
        cnn_module_kernel (int): Kernel size of convolution module
        vgg_frontend (bool): whether to use vgg frontend.
        warmup_batches (float): number of batches to warm up over
    """

    def __init__(
        self,
        num_features: int,
        subsampling_factor: int = 4,
        conformer_subsampling_factor: int = 4,
        d_model: Tuple[int] = (384, 384),
        attention_dim: Tuple[int] = (256, 256),
        encoder_unmasked_dim: int = 256,
        nhead: Tuple[int] = (8, 8),
        feedforward_dim: Tuple[int] = (1536, 2048),
        num_encoder_layers: Tuple[int] = (12, 12),
        dropout: float = 0.1,
        cnn_module_kernel: Tuple[int] = (31, 31),
        warmup_batches: float = 4000.0,
    ) -> None:
        super(Conformer, self).__init__()

        self.num_features = num_features
        self.subsampling_factor = subsampling_factor
        self.encoder_unmasked_dim = encoder_unmasked_dim
        assert 0 < d_model[0] <= d_model[1]
        self.d_model = d_model
        self.conformer_subsampling_factor = conformer_subsampling_factor

        assert encoder_unmasked_dim <= d_model[0] and encoder_unmasked_dim <= d_model[1]

        if subsampling_factor != 4:
            raise NotImplementedError("Support only 'subsampling_factor=4'.")

        # self.encoder_embed converts the input of shape (N, T, num_features)
        # to the shape (N, T//subsampling_factor, d_model).
        # That is, it does two things simultaneously:
        #   (1) subsampling: T -> T//subsampling_factor
        #   (2) embedding: num_features -> d_model
        self.encoder_embed = Conv2dSubsampling(num_features, d_model[0],
                                               dropout=dropout)

        encoder_layer1 = ConformerEncoderLayer(
            d_model[0],
            attention_dim[0],
            nhead[0],
            feedforward_dim[0],
            dropout,
            cnn_module_kernel[0],

        )
        # for the first third of the warmup period, we let the Conv2dSubsampling
        # layer learn something.  then start warmup up the first and then the second
        # encoder.
        self.encoder1 = ConformerEncoder(
            encoder_layer1,
            num_encoder_layers[0],
            dropout,
            warmup_begin=warmup_batches / 3,
            warmup_end=warmup_batches * 2 / 3,
        )
        encoder_layer2 = ConformerEncoderLayer(
            d_model[1],
            attention_dim[1],
            nhead[1],
            feedforward_dim[1],
            dropout,
            cnn_module_kernel[1],

        )
        self.encoder2 = DownsampledConformerEncoder(
            ConformerEncoder(
                encoder_layer2,
                num_encoder_layers[1],
                dropout,
                warmup_begin=warmup_batches * 2 / 3,
                warmup_end=warmup_batches,
            ),
            input_dim=d_model[0],
            output_dim=d_model[1],
            downsample=conformer_subsampling_factor,
        )

        self.out_combiner = SimpleCombiner(d_model[0],
                                           d_model[1])

    def get_feature_mask(
            self,
            x: torch.Tensor) -> Tuple[Union[float, Tensor], Union[float, Tensor]]:
        """
        In eval mode, returns 1.0; in training mode, returns two randomized feature masks
        for the 1st and second encoders (which may run at different frame rates).
        On e.g. 15% of frames, these masks will zero out all enocder dims larger than
        some supplied number, e.g. >256, so in effect on those frames we are using
        a smaller encoer dim.

        We generate the random masks at this level because we want the 2 masks to 'agree'
        all the way up the encoder stack. This will mean that the 1st mask will have
        mask values repeated self.conformer_subsampling_factor times.

        Args:
           x: the embeddings (needed for the shape and dtype and device), of shape
             (num_frames, batch_size, d_model0)
        """
        if not self.training:
            return 1.0, 1.0

        d_model0, d_model1 = self.d_model
        (num_frames0, batch_size, _d_model0) = x.shape
        assert d_model0 == _d_model0
        ds = self.conformer_subsampling_factor
        num_frames1 = ((num_frames0 + ds - 1) // ds)

        # on this proportion of the frames, drop out the extra features above
        # self.encoder_unmasked_dim.
        feature_mask_dropout_prob = 0.15

        # frame_mask1 shape: (num_frames1, batch_size, 1)
        frame_mask1 = (torch.rand(num_frames1, batch_size, 1, device=x.device) >
                       feature_mask_dropout_prob).to(x.dtype)


        feature_mask1 = torch.ones(num_frames1, batch_size, self.d_model[1],
                                   dtype=x.dtype, device=x.device)
        feature_mask1[:, :, self.encoder_unmasked_dim:] *= frame_mask1


        # frame_mask0 shape: (num_frames0, batch_size, 1)
        frame_mask0 = frame_mask1.unsqueeze(1).expand(num_frames1, ds, batch_size, 1).reshape(
            num_frames1 * ds, batch_size, 1)[:num_frames0]

        feature_mask0 = torch.ones(num_frames0, batch_size, self.d_model[0],
                                   dtype=x.dtype, device=x.device)
        feature_mask0[:, :, self.encoder_unmasked_dim:] *= frame_mask0

        return feature_mask0, feature_mask1


    def forward(
        self, x: torch.Tensor, x_lens: torch.Tensor,
    ) -> Tuple[torch.Tensor, torch.Tensor]:
        """
        Args:
          x:
            The input tensor. Its shape is (batch_size, seq_len, feature_dim).
          x_lens:
            A tensor of shape (batch_size,) containing the number of frames in
            `x` before padding.
        Returns:
          Return a tuple containing 2 tensors:
            - embeddings: its shape is (batch_size, output_seq_len, d_model)
            - lengths, a tensor of shape (batch_size,) containing the number
              of frames in `embeddings` before padding.
        """
        x = self.encoder_embed(x)

        x = x.permute(1, 0, 2)  # (N, T, C) -> (T, N, C)

        with warnings.catch_warnings():
            warnings.simplefilter("ignore")
            # Caution: We assume the subsampling factor is 4!
            lengths = ((x_lens - 1) // 2 - 1) // 2
        assert x.size(0) == lengths.max().item()
        mask = make_pad_mask(lengths)

        feature_mask0, feature_mask1 = self.get_feature_mask(x)

        # x1:
        x1 = self.encoder1(
            x, feature_mask=feature_mask0, src_key_padding_mask=mask,
        )  # (T, N, C) where C == d_model[0]

        x2 = self.encoder2(
            x1, feature_mask=feature_mask1, src_key_padding_mask=mask,
        )  # (T, N, C) where C == d_model[1]

        x = self.out_combiner(x1, x2)

        x = x.permute(1, 0, 2)  # (T, N, C) ->(N, T, C)

        return x, lengths


class ConformerEncoderLayer(nn.Module):
    """
    ConformerEncoderLayer is made up of self-attn, feedforward and convolution networks.
    See: "Conformer: Convolution-augmented Transformer for Speech Recognition"

    Args:
        d_model: the number of expected features in the input (required).
        nhead: the number of heads in the multiheadattention models (required).
        feedforward_dim: the dimension of the feedforward network model (default=2048).
        dropout: the dropout value (default=0.1).
        cnn_module_kernel (int): Kernel size of convolution module.

    Examples::
        >>> encoder_layer = ConformerEncoderLayer(d_model=512, nhead=8)
        >>> src = torch.rand(10, 32, 512)
        >>> pos_emb = torch.rand(32, 19, 512)
        >>> out = encoder_layer(src, pos_emb)
    """
    def __init__(
            self,
            d_model: int,
            attention_dim: int,
            nhead: int,
            feedforward_dim: int = 2048,
            dropout: float = 0.1,
            cnn_module_kernel: int = 31,
    ) -> None:
        super(ConformerEncoderLayer, self).__init__()

        self.d_model = d_model

        self.self_attn = RelPositionMultiheadAttention(
            d_model, attention_dim, nhead, dropout=0.0,
        )

        self.feed_forward1 = FeedforwardModule(d_model,
                                               feedforward_dim,
                                               dropout)

        self.feed_forward2 = FeedforwardModule(d_model,
                                              feedforward_dim,
                                              dropout)

        self.feed_forward3 = FeedforwardModule(d_model,
                                              feedforward_dim,
                                              dropout)


        self.conv_module1 = ConvolutionModule(d_model,
                                              cnn_module_kernel)

        self.conv_module2 = ConvolutionModule(d_model,
                                              cnn_module_kernel)

        self.norm_final = BasicNorm(d_model)

        self.bypass_scale = nn.Parameter(torch.tensor(0.5))

        # try to ensure the output is close to zero-mean (or at least, zero-median).
        self.balancer = ActivationBalancer(
            d_model, channel_dim=-1,
            min_positive=0.45, max_positive=0.55,
            max_abs=6.0,
        )
        self.whiten = Whiten(num_groups=1,
                             whitening_limit=5.0,
                             prob=(0.025, 0.25),
                             grad_scale=0.01)
        self.random_grad = RandomGrad()

    def forward(
        self,
        src: Tensor,
        pos_emb: Tensor,
        src_mask: Optional[Tensor] = None,
        src_key_padding_mask: Optional[Tensor] = None,
    ) -> Tensor:
        """
        Pass the input through the encoder layer.

        Args:
            src: the sequence to the encoder layer (required).
            pos_emb: Positional embedding tensor (required).
            src_mask: the mask for the src sequence (optional).
            src_key_padding_mask: the mask for the src keys per batch (optional).
        batch_split: if not None, this layer will only be applied to

        Shape:
            src: (S, N, E).
            pos_emb: (N, 2*S-1, E)
            src_mask: (S, S).
            src_key_padding_mask: (N, S).
            S is the source sequence length, N is the batch size, E is the feature number
        """
        src_orig = src

        # macaron style feed forward module
        src = src + self.feed_forward1(src)

        # multi-headed self-attention module
        src_att, attn_weights = self.self_attn(
            src,
            pos_emb=pos_emb,
            attn_mask=src_mask,
            key_padding_mask=src_key_padding_mask,
        )
        src = src + src_att

        # convolution module
        src = src + self.conv_module1(src, src_key_padding_mask=src_key_padding_mask)


        src = src + self.feed_forward2(src)

        src = src + self.self_attn.forward2(src, attn_weights)

        src = src + self.conv_module2(src, src_key_padding_mask=src_key_padding_mask)

        src = src + self.feed_forward3(src)

        src = self.norm_final(self.balancer(src))

        delta = src - src_orig
        bypass_scale = self.bypass_scale
        if random.random() > 0.1:
            bypass_scale = bypass_scale.clamp(min=0.1, max=1.0)
        src = src_orig + delta * self.bypass_scale

        return self.random_grad(self.whiten(src))


class ConformerEncoder(nn.Module):
    r"""ConformerEncoder is a stack of N encoder layers

    Args:
        encoder_layer: an instance of the ConformerEncoderLayer() class (required).
        num_layers: the number of sub-encoder-layers in the encoder (required).

    Examples::
        >>> encoder_layer = ConformerEncoderLayer(d_model=512, nhead=8)
        >>> conformer_encoder = ConformerEncoder(encoder_layer, num_layers=6)
        >>> src = torch.rand(10, 32, 512)
        >>> out = conformer_encoder(src)
    """
    def __init__(
            self,
            encoder_layer: nn.Module,
            num_layers: int,
            dropout: float,
            warmup_begin: float,
            warmup_end: float
    ) -> None:
        super().__init__()

        # keep track of how many times forward() has been called, for purposes
        # of warmup.  do this with a floating-point count because integer counts
        # can fail to survive model averaging.  initialize with a smallish
        # random number so that different encoders use different random seeds in
        # shared_rng get_layers_to_drop() while using the same random seeds
        # across jobs.
        self.register_buffer('warmup_count', torch.tensor(float(10.0 * random.random())))

        self.warmup_begin = warmup_begin
        self.warmup_end = warmup_end

        self.encoder_pos = RelPositionalEncoding(encoder_layer.d_model,
                                                 dropout)

        self.layers = nn.ModuleList(
            [copy.deepcopy(encoder_layer) for i in range(num_layers)]
        )
        self.num_layers = num_layers

        assert 0 <= warmup_begin <= warmup_end


        delta = (1. / num_layers) * (warmup_end - warmup_begin)
        cur_begin = warmup_begin
        for i in range(num_layers):
            self.layers[i].warmup_begin = cur_begin
            cur_begin += delta
            self.layers[i].warmup_end = cur_begin



    def get_warmup_count(self) -> float:
        """
        Returns a value that reflects how many times this function has been called in training mode.
        """
        ans = self.warmup_count.item()
        if self.training:
            if ans > 1000000.0:
                # this ensures that as the number of batches gets large, the warmup count cycles rather
                # than getting stuck at the smallest floating point value x such that x + 1 == x.
                # this is necessary because get_layers_to_drop() relies on the warmup count changing
                # on every batch.
                next_count = 500000.0
            else:
                next_count = ans + 1.0
            self.warmup_count.fill_(next_count)
        return ans


    def get_layers_to_drop(self, rnd_seed: int, warmup_count: float):

        num_layers = len(self.layers)

        def get_layerdrop_prob(layer: int) -> float:
            layer_warmup_begin = self.layers[layer].warmup_begin
            layer_warmup_end = self.layers[layer].warmup_end

            initial_layerdrop_prob = 0.5
            final_layerdrop_prob = 0.05

            if warmup_count < layer_warmup_begin:
                return initial_layerdrop_prob
            elif warmup_count > layer_warmup_end:
                return final_layerdrop_prob
            else:
                # linearly interpolate
                t = (warmup_count - layer_warmup_begin) / layer_warmup_end
                assert 0.0 <= t < 1.001
                return initial_layerdrop_prob + t * (final_layerdrop_prob - initial_layerdrop_prob)

        ans = set()
        if not self.training:
            return ans

        shared_rng = random.Random(int(warmup_count * 1000))
        independent_rng = random.Random(rnd_seed)

        layerdrop_probs = [ get_layerdrop_prob(i) for i in range(num_layers) ]
        tot = sum(layerdrop_probs)
        # Instead of drawing the samples independently, we first randomly decide
        # how many layers to drop out, using the same random number generator between
        # jobs so that all jobs drop out the same number (this is for speed).
        # Then we use an approximate approach to drop out the individual layers
        # with their specified probs while reaching this exact target.
        num_to_drop = int(tot) + int(shared_rng.random() < (tot - int(tot)))

        layers = list(range(num_layers))
        independent_rng.shuffle(layers)

        # go through the shuffled layers until we get the required number of samples.
        if num_to_drop > 0:
            for layer in itertools.cycle(layers):
                if independent_rng.random() < layerdrop_probs[layer]:
                    ans.add(layer)
                if len(ans) == num_to_drop:
                    break
        if shared_rng.random() < 0.005 or __name__ == "__main__":
            logging.info(f"warmup_begin={self.warmup_begin:.1f}, warmup_end={self.warmup_end:.1f}, warmup_count={warmup_count:.1f}, num_to_drop={num_to_drop}, layers_to_drop={ans}")
        return ans


    def forward(
        self,
        src: Tensor,
        feature_mask: Union[Tensor, float] = 1.0,
        mask: Optional[Tensor] = None,
        src_key_padding_mask: Optional[Tensor] = None,
    ) -> Tensor:
        r"""Pass the input through the encoder layers in turn.

        Args:
            src: the sequence to the encoder (required).
            feature_mask: something that broadcasts with src, that we'll multiply `src`
               by at every layer.
            mask: the mask for the src sequence (optional).
            src_key_padding_mask: the mask for the src keys per batch (optional).

        Shape:
            src: (S, N, E).
            pos_emb: (N, 2*S-1, E)
            mask: (S, S).
            src_key_padding_mask: (N, S).
            S is the source sequence length, T is the target sequence length, N is the batch size, E is the feature number

        Returns: (x, x_no_combine), both of shape (S, N, E)
        """
        pos_emb = self.encoder_pos(src)
        output = src

        outputs = []


        rnd_seed = src.numel() + random.randint(0, 1000)
        layers_to_drop = self.get_layers_to_drop(rnd_seed, self.get_warmup_count())

        output = output * feature_mask

        for i, mod in enumerate(self.layers):
            if i in layers_to_drop:
                continue
            output = mod(
                output,
                pos_emb,
                src_mask=mask,
                src_key_padding_mask=src_key_padding_mask,
            )

            output = output * feature_mask

        return output


class DownsampledConformerEncoder(nn.Module):
    r"""
    DownsampledConformerEncoder is a conformer encoder evaluated at a reduced frame rate,
    after convolutional downsampling, and then upsampled again at the output
    so that the output has the same shape as the input.
    """
    def __init__(self,
                 encoder: nn.Module,
                 input_dim: int,
                 output_dim: int,
                 downsample: int):
        super(DownsampledConformerEncoder, self).__init__()
        self.downsample_factor = downsample
        self.downsample = AttentionDownsample(input_dim, output_dim, downsample)
        self.encoder = encoder
        self.upsample = SimpleUpsample(output_dim, downsample)


    def forward(self,
                src: Tensor,
                feature_mask: Union[Tensor, float] = 1.0,
                mask: Optional[Tensor] = None,
                src_key_padding_mask: Optional[Tensor] = None,
    ) -> Tuple[Tensor, Tensor]:
        r"""Downsample, go through encoder, upsample.

        Args:
            src: the sequence to the encoder (required).
            feature_mask: something that broadcasts with src, that we'll multiply `src`
               by at every layer.  feature_mask is expected to be already downsampled by
               self.downsample_factor.
            mask: the mask for the src sequence (optional).  CAUTION: we need to downsample
                  this, if we are to support it.  Won't work correctly yet.
            src_key_padding_mask: the mask for the src keys per batch (optional).

        Shape:
            src: (S, N, E).
            mask: (S, S).
            src_key_padding_mask: (N, S).
            S is the source sequence length, T is the target sequence length, N is the batch size, E is the feature number

        Returns: output of shape (S, N, F) where F is the number of output features
            (output_dim to constructor)
        """
        src_orig = src
        src = self.downsample(src)
        ds = self.downsample_factor
        if mask is not None:
            mask = mask[::ds,::ds]
        if src_key_padding_mask is not None:
            src_key_padding_mask = src_key_padding_mask[::ds]

        src = self.encoder(
            src, feature_mask=feature_mask, mask=mask, src_key_padding_mask=mask,
        )
        src = self.upsample(src)
        # remove any extra frames that are not a multiple of downsample_factor
        src = src[:src_orig.shape[0]]

        return src


class AttentionDownsample(torch.nn.Module):
    """
    Does downsampling with attention, by weighted sum, and a projection..
    """
    def __init__(self,
                 in_channels: int,
                 out_channels: int,
                 downsample: int):
        """
        Require out_channels > in_channels.
        """
        super(AttentionDownsample, self).__init__()
        self.query = nn.Parameter(torch.randn(in_channels) * (in_channels ** -0.5))

        # fill in the extra dimensions with a projection of the input
        if out_channels > in_channels:
            self.extra_proj = nn.Linear(in_channels * downsample,
                                        out_channels - in_channels,
                                        bias=False)
        else:
            self.extra_proj = None
        self.downsample = downsample

    def forward(self,
                src: Tensor) -> Tensor:
        """
        x: (seq_len, batch_size, in_channels)
        Returns a tensor of shape
           ( (seq_len+downsample-1)//downsample, batch_size, out_channels)
        """
        (seq_len, batch_size, in_channels) = src.shape
        ds = self.downsample
        d_seq_len = (seq_len + ds - 1) // ds
        src_orig = src
        # Pad to an exact multiple of self.downsample
        if seq_len != d_seq_len * ds:
            # right-pad src, repeating the last element.
            pad = d_seq_len * ds - seq_len
            src_extra = src[src.shape[0]-1:].expand(pad, src.shape[1], src.shape[2])
            src = torch.cat((src, src_extra), dim=0)
            assert src.shape[0] == d_seq_len * ds

        src = src.reshape(d_seq_len, ds, batch_size, in_channels)
        scores = (src * self.query).sum(dim=-1, keepdim=True)
        weights = scores.softmax(dim=1)

        # ans1 is the first `in_channels` channels of the output
        ans = (src * weights).sum(dim=1)
        src = src.permute(0, 2, 1, 3).reshape(d_seq_len, batch_size, ds * in_channels)

        if self.extra_proj is not None:
            ans2 = self.extra_proj(src)
            ans = torch.cat((ans, ans2), dim=2)
        return ans


class SimpleUpsample(torch.nn.Module):
    """
    A very simple form of upsampling that mostly just repeats the input, but
    also adds a position-specific bias.
    """
    def __init__(self,
                 num_channels: int,
                 upsample: int):
        super(SimpleUpsample, self).__init__()
        self.bias = nn.Parameter(torch.randn(upsample, num_channels) * 0.01)

    def forward(self,
                src: Tensor) -> Tensor:
        """
        x: (seq_len, batch_size, num_channels)
        Returns a tensor of shape
           ( (seq_len*upsample), batch_size, num_channels)
        """
        upsample = self.bias.shape[0]
        (seq_len, batch_size, num_channels) = src.shape
        src = src.unsqueeze(1).expand(seq_len, upsample, batch_size, num_channels)
        src = src + self.bias.unsqueeze(1)
        src = src.reshape(seq_len * upsample, batch_size, num_channels)
        return src

class SimpleCombiner(torch.nn.Module):
    """
    A very simple way of combining 2 vectors of 2 different dims, via a
    learned weighted combination in the shared part of the dim.
    Args:
         dim1: the dimension of the first input, e.g. 256
         dim2: the dimension of the second input, e.g. 384.  Require dim2 >= dim1.
    The output will have the same dimension as dim2.
    """
    def __init__(self,
                 dim1: int,
                 dim2: int):
        super(SimpleCombiner, self).__init__()
        assert dim2 >= dim1
        self.to_weight1 = nn.Parameter(torch.randn(dim1) * 0.01)
        self.to_weight2 = nn.Parameter(torch.randn(dim2) * 0.01)


    def forward(self,
                src1: Tensor,
                src2: Tensor) -> Tensor:
        """
        src1: (*, dim1)
        src2: (*, dim2)

        Returns: a tensor of shape (*, dim2)
        """
        assert src1.shape[:-1] == src2.shape[:-1]
        dim1 = src1.shape[-1]
        dim2 = src2.shape[-1]

        weight1 = (src1 * self.to_weight1).sum(dim=-1, keepdim=True)
        weight2 = (src2 * self.to_weight2).sum(dim=-1, keepdim=True)
        weight = (weight1 + weight2).sigmoid()

        src2_part1 = src2[...,:dim1]
        part1 = src1 * weight + src2_part1 * (1.0 - weight)
        part2 = src2[...,dim1:]
        return torch.cat((part1, part2), dim=-1)



class RelPositionalEncoding(torch.nn.Module):
    """Relative positional encoding module.

    See : Appendix B in "Transformer-XL: Attentive Language Models Beyond a Fixed-Length Context"
    Modified from https://github.com/espnet/espnet/blob/master/espnet/nets/pytorch_backend/transformer/embedding.py

    Args:
        d_model: Embedding dimension.
        dropout_rate: Dropout rate.
        max_len: Maximum input length.

    """

    def __init__(
        self, d_model: int, dropout_rate: float, max_len: int = 5000
    ) -> None:
        """Construct a PositionalEncoding object."""
        super(RelPositionalEncoding, self).__init__()
        self.d_model = d_model
        self.dropout = torch.nn.Dropout(dropout_rate)
        self.pe = None
        self.extend_pe(torch.tensor(0.0).expand(1, max_len))

    def extend_pe(self, x: Tensor) -> None:
        """Reset the positional encodings."""
        if self.pe is not None:
            # self.pe contains both positive and negative parts
            # the length of self.pe is 2 * input_len - 1
            if self.pe.size(1) >= x.size(0) * 2 - 1:
                # Note: TorchScript doesn't implement operator== for torch.Device
                if self.pe.dtype != x.dtype or str(self.pe.device) != str(
                    x.device
                ):
                    self.pe = self.pe.to(dtype=x.dtype, device=x.device)
                return
        # Suppose `i` means to the position of query vecotr and `j` means the
        # position of key vector. We use position relative positions when keys
        # are to the left (i>j) and negative relative positions otherwise (i<j).
        pe_positive = torch.zeros(x.size(0), self.d_model)
        pe_negative = torch.zeros(x.size(0), self.d_model)
        position = torch.arange(0, x.size(0), dtype=torch.float32).unsqueeze(1)
        div_term = torch.exp(
            torch.arange(0, self.d_model, 2, dtype=torch.float32)
            * -(math.log(10000.0) / self.d_model)
        )
        pe_positive[:, 0::2] = torch.sin(position * div_term)
        pe_positive[:, 1::2] = torch.cos(position * div_term)
        pe_negative[:, 0::2] = torch.sin(-1 * position * div_term)
        pe_negative[:, 1::2] = torch.cos(-1 * position * div_term)

        # Reserve the order of positive indices and concat both positive and
        # negative indices. This is used to support the shifting trick
        # as in "Transformer-XL: Attentive Language Models Beyond a Fixed-Length Context"
        pe_positive = torch.flip(pe_positive, [0]).unsqueeze(0)
        pe_negative = pe_negative[1:].unsqueeze(0)
        pe = torch.cat([pe_positive, pe_negative], dim=1)
        self.pe = pe.to(device=x.device, dtype=x.dtype)

    def forward(self, x: torch.Tensor) -> Tuple[Tensor, Tensor]:
        """Add positional encoding.

        Args:
            x (torch.Tensor): Input tensor (time, batch, `*`).

        Returns:
            torch.Tensor: Encoded tensor (batch, time, `*`).
            torch.Tensor: Encoded tensor (batch, 2*time-1, `*`).

        """
        self.extend_pe(x)
        pos_emb = self.pe[
            :,
            self.pe.size(1) // 2
            - x.size(0)
            + 1 : self.pe.size(1) // 2  # noqa E203
            + x.size(0),
        ]
        return self.dropout(pos_emb)



class RelPositionMultiheadAttention(nn.Module):
    r"""Multi-Head Attention layer with relative position encoding

    See reference: "Transformer-XL: Attentive Language Models Beyond a Fixed-Length Context"

    Args:
        embed_dim: total dimension of the model.
        attention_dim: dimension in the attention module, may be less or more than embed_dim
            but must be a multiple of num_heads.
        num_heads: parallel attention heads.
        dropout: a Dropout layer on attn_output_weights. Default: 0.0.

    Examples::

        >>> rel_pos_multihead_attn = RelPositionMultiheadAttention(embed_dim, num_heads)
        >>> attn_output, attn_output_weights = multihead_attn(query, key, value, pos_emb)
    """

    def __init__(
        self,
        embed_dim: int,
        attention_dim: int,
        num_heads: int,
        dropout: float = 0.0,
    ) -> None:
        super(RelPositionMultiheadAttention, self).__init__()
        self.embed_dim = embed_dim
        self.attention_dim = attention_dim
        self.num_heads = num_heads
        self.dropout = dropout
        self.head_dim = attention_dim // num_heads
        assert self.head_dim % 2 == 0, self.head_dim
        assert (
            self.head_dim * num_heads == attention_dim
        )

        # the initial_scale is supposed to take over the "scaling" factor of
        # head_dim ** -0.5, dividing it between the query and key.
        self.in_proj = ScaledLinear(embed_dim, 3 * attention_dim, bias=True,
                                    initial_scale=self.head_dim**-0.25)

        # self.whiten_values is applied on the values in forward()
        self.whiten_values = Whiten(num_groups=num_heads,
                                    whitening_limit=2.0,
                                    prob=(0.025, 0.25),
                                    grad_scale=0.025)
        # self.whiten_keys is applied on the keys in forward()
        self.whiten_keys = Whiten(num_groups=num_heads,
                                  whitening_limit=2.0,
                                  prob=(0.025, 0.25),
                                  grad_scale=0.025)



        # linear transformation for positional encoding.
        self.linear_pos = ScaledLinear(embed_dim, attention_dim // 2, bias=False,
                                       initial_scale=0.05)

        # the following are for diagnosics only, see --print-diagnostics option
        self.copy_pos_query = Identity()
        self.copy_query = Identity()

        self.out_proj = ScaledLinear(
            attention_dim // 2, embed_dim, bias=True, initial_scale=0.05
        )

        self.in_proj2 = nn.Linear(embed_dim, attention_dim // 2, bias=False)
        self.out_proj2 = ScaledLinear(attention_dim // 2, embed_dim, bias=True,
                                      initial_scale=0.05)
        # self.whiten_values2 is applied on the values in forward2()
        self.whiten_values2 = Whiten(num_groups=num_heads,
                                     whitening_limit=2.0,
                                     prob=(0.025, 0.25),
                                     grad_scale=0.025)


    def forward(
        self,
        x: Tensor,
        pos_emb: Tensor,
        key_padding_mask: Optional[Tensor] = None,
        attn_mask: Optional[Tensor] = None,
    ) -> Tuple[Tensor, Tensor, Tensor]:
        r"""
        Args:
            x: input to be projected to query, key, value
            pos_emb: Positional embedding tensor
            key_padding_mask: if provided, specified padding elements in the key will
                be ignored by the attention. When given a binary mask and a value is True,
                the corresponding value on the attention layer will be ignored. When given
                a byte mask and a value is non-zero, the corresponding value on the attention
                layer will be ignored
            attn_mask: 2D or 3D mask that prevents attention to certain positions. A 2D mask will be broadcasted for all
                the batches while a 3D mask allows to specify a different mask for the entries of each batch.

        Shape:
            - Inputs:
            - x: :math:`(L, N, E)` where L is the target sequence length, N is the batch size, E is
            the embedding dimension.
            - pos_emb: :math:`(N, 2*L-1, E)` where L is the target sequence length, N is the batch size, E is
            the embedding dimension.
            - key_padding_mask: :math:`(N, S)` where N is the batch size, S is the source sequence length.
            If a ByteTensor is provided, the non-zero positions will be ignored while the position
            with the zero positions will be unchanged. If a BoolTensor is provided, the positions with the
            value of ``True`` will be ignored while the position with the value of ``False`` will be unchanged.
            - attn_mask: 2D mask :math:`(L, S)` where L is the target sequence length, S is the source sequence length.
            3D mask :math:`(N*num_heads, L, S)` where N is the batch size, L is the target sequence length,
            S is the source sequence length. attn_mask ensure that position i is allowed to attend the unmasked
            positions. If a ByteTensor is provided, the non-zero positions are not allowed to attend
            while the zero positions will be unchanged. If a BoolTensor is provided, positions with ``True``
            is not allowed to attend while ``False`` values will be unchanged. If a FloatTensor
            is provided, it will be added to the attention weight.

            - Returns: (attn_output, attn_weights)

             - attn_output: :math:`(S, N, E)` where S is the sequence length, N is the batch size,
                E is the embedding dimension.
              - attn_weights: :math:`(N * N, S, S)` where N is the batch size, H is the num-heads
                 and S is the sequence length.
        """
        x, weights = self.multi_head_attention_forward(
            self.in_proj(x),
            self.linear_pos(pos_emb),
            self.attention_dim,
            self.num_heads,
            self.in_proj.weight,
            self.in_proj.bias,
            self.dropout,
            self.out_proj.weight,
            self.out_proj.bias,
            training=self.training,
            key_padding_mask=key_padding_mask,
            attn_mask=attn_mask,
            attn_weights_max=5.0 if self.training else None,
        )
        return x, weights


    def multi_head_attention_forward(
        self,
        x: Tensor,
        pos: Tensor,
        attention_dim: int,
        num_heads: int,
        in_proj_weight: Tensor,
        in_proj_bias: Tensor,
        dropout_p: float,
        out_proj_weight: Tensor,
        out_proj_bias: Tensor,
        training: bool = True,
        key_padding_mask: Optional[Tensor] = None,
        attn_mask: Optional[Tensor] = None,
        attn_weights_max: Optional[float] = None,
    ) -> Tuple[Tensor, Optional[Tensor]]:
        r"""
        Args:
            x_proj: the projected input, to be split into query, key, value.
            pos: head-specific biases arising from the positional embeddings.
            attention_dim: dimension inside attention mechanism
            num_heads: parallel attention heads.
            in_proj_weight, in_proj_bias: input projection weight and bias.
            dropout_p: probability of an element to be zeroed.
            out_proj_weight, out_proj_bias: the output projection weight and bias.
            training: apply dropout if is ``True``.
            key_padding_mask: if provided, specified padding elements in the key will
                be ignored by the attention. This is an binary mask. When the value is True,
                the corresponding value on the attention layer will be filled with -inf.
            attn_mask: 2D or 3D mask that prevents attention to certain positions. A 2D mask will be broadcasted for all
                the batches while a 3D mask allows to specify a different mask for the entries of each batch.

        Shape:
            Inputs:
            - x: :math:`(L, N, 7 * A // 2)` where L is the target sequence length, N is the batch size, A is
              the attention dimension.  Will be split into (query, key, value, pos).
            - pos: :math:`(N, 2*L-1, A//2)` or :math:`(1, 2*L-1, A//2)` where L is the sequence
              length, N is the batch size, and A is the attention dim.
            - key_padding_mask: :math:`(N, S)` where N is the batch size, S is the source sequence length.
            If a ByteTensor is provided, the non-zero positions will be ignored while the zero positions
            will be unchanged. If a BoolTensor is provided, the positions with the
            value of ``True`` will be ignored while the position with the value of ``False`` will be unchanged.
            - attn_mask: 2D mask :math:`(L, S)` where L is the target sequence length, S is the source sequence length.
            3D mask :math:`(N*num_heads, L, S)` where N is the batch size, L is the target sequence length,
            S is the source sequence length. attn_mask ensures that position i is allowed to attend the unmasked
            positions. If a ByteTensor is provided, the non-zero positions are not allowed to attend
            while the zero positions will be unchanged. If a BoolTensor is provided, positions with ``True``
            are not allowed to attend while ``False`` values will be unchanged. If a FloatTensor
            is provided, it will be added to the attention weight.

            Outputs:
            - attn_output: :math:`(L, N, E)` where L is the target sequence length, N is the batch size,
              E is the embedding dimension.
            - attn_weights: :math:`(N * H, S, S)` where N is the batch size,
              H is the num-heads, S is the sequence length.
        """

        seq_len, bsz, _ = x.size()

        head_dim = attention_dim // num_heads
        assert (
            head_dim * num_heads == attention_dim
        ), "attention_dim must be divisible by num_heads"


        # self-attention
        q, k, pv = x.chunk(3, dim=-1)
        p, v = pv.chunk(2, dim=-1)

        k = self.whiten_keys(k)  # does nothing in the forward pass.
        v = self.whiten_values(v)  # does nothing in the forward pass.
        q = self.copy_query(q)  # for diagnostics only, does nothing.
        p = self.copy_pos_query(p)  # for diagnostics only, does nothing.


        if attn_mask is not None:
            assert (
                attn_mask.dtype == torch.float32
                or attn_mask.dtype == torch.float64
                or attn_mask.dtype == torch.float16
                or attn_mask.dtype == torch.uint8
                or attn_mask.dtype == torch.bool
            ), "Only float, byte, and bool types are supported for attn_mask, not {}".format(
                attn_mask.dtype
            )
            if attn_mask.dtype == torch.uint8:
                warnings.warn(
                    "Byte tensor for attn_mask is deprecated. Use bool tensor instead."
                )
                attn_mask = attn_mask.to(torch.bool)

            if attn_mask.dim() == 2:
                attn_mask = attn_mask.unsqueeze(0)
                if list(attn_mask.size()) != [1, seq_len, seq_len]:
                    raise RuntimeError(
                        "The size of the 2D attn_mask is not correct."
                    )
            elif attn_mask.dim() == 3:
                if list(attn_mask.size()) != [
                    bsz * num_heads,
                    seq_len,
                    seq_len,
                ]:
                    raise RuntimeError(
                        "The size of the 3D attn_mask is not correct."
                    )
            else:
                raise RuntimeError(
                    "attn_mask's dimension {} is not supported".format(
                        attn_mask.dim()
                    )
                )
            # attn_mask's dim is 3 now.

        # convert ByteTensor key_padding_mask to bool
        if (
            key_padding_mask is not None
            and key_padding_mask.dtype == torch.uint8
        ):
            warnings.warn(
                "Byte tensor for key_padding_mask is deprecated. Use bool tensor instead."
            )
            key_padding_mask = key_padding_mask.to(torch.bool)

        q = q.reshape(seq_len, bsz, num_heads, head_dim)
        p = p.reshape(seq_len, bsz, num_heads, head_dim // 2)
        k = k.reshape(seq_len, bsz, num_heads, head_dim)
        v = v.reshape(seq_len, bsz * num_heads, head_dim // 2).transpose(0, 1)


        if key_padding_mask is not None:
            assert key_padding_mask.size(0) == bsz, "{} == {}".format(
                key_padding_mask.size(0), bsz
            )
            assert key_padding_mask.size(1) == seq_len, "{} == {}".format(
                key_padding_mask.size(1), seq_len
            )



        q = q.permute(1, 2, 0, 3)  # (batch, head, time1, head_dim)
        p = p.permute(1, 2, 0, 3)  # (batch, head, time1, head_dim // 2)
        k = k.permute(1, 2, 3, 0)  # (batch, head, d_k, time2)


        T2 = 2 * seq_len - 1
        pos = pos.reshape(1, T2, num_heads, head_dim // 2).permute(0, 2, 3, 1)
        # pos shape now: (batch, head, head_dim//2, T2)

        # (batch, head, time1, head_dim // 2) x (1, head, head_dim//2, T2) -> (batch, head, time1, T2)
        #  [where T2 represents relative position.]
        pos_weights = torch.matmul(p, pos)
        # the following .as_strided() expression converts the last axis of pos_weights from relative
        # to absolute position.  I don't know whether I might have got the time-offsets backwards or
        # not, but let this code define which way round it is supposed to be.
        pos_weights = pos_weights.as_strided((bsz, num_heads, seq_len, seq_len),
                                             (pos_weights.stride(0),
                                              pos_weights.stride(1),
                                              pos_weights.stride(2)-pos_weights.stride(3),
                                              pos_weights.stride(3)),
                                              storage_offset=pos_weights.stride(3) * (seq_len - 1))


        # caution: they are really scores at this point.
        attn_output_weights = torch.matmul(q, k) + pos_weights

        # The following is a soft way of encouraging the attention scores to not be too large;
        # in training time, once they get outside a certain range, -5.0..5.0 currently, we
        # randomly either leave them as-is or truncate them to that range.
        if attn_weights_max is not None:
            attn_output_weights = random_clamp(attn_output_weights,
                                               min=-attn_weights_max,
                                               max=attn_weights_max,
                                               prob=0.5,
                                               reflect=0.1)

        if training and random.random() < 0.1:
            # This is a harder way of limiting the attention scores to not be too large.
            # It incurs a penalty if any of them has an absolute value greater than 50.0.
            # this should be outside the normal range of the attention scores.  We use
            # this mechanism instead of, say, a limit on entropy, because once the entropy
            # gets very small gradients through the softmax can become very small, and
            # some mechanisms like that become ineffective.
            attn_weights_limit = 50.0
            # caution: this penalty will be affected by grad-scaling in amp.
            # It's OK; this is just an emergency brake, and under normal
            # conditions it shouldn't be active
            attn_weights_penalty = 1.0e-04
            aux_loss = attn_weights_penalty * (attn_output_weights.abs() -
                                               attn_weights_limit).relu()
            attn_output_weights = with_loss(attn_output_weights,
                                                aux_loss)


        # attn_output_weights: (batch, head, time1, time2)
        attn_output_weights = attn_output_weights.view(
            bsz * num_heads, seq_len, seq_len
        )

        assert list(attn_output_weights.size()) == [
            bsz * num_heads,
            seq_len,
            seq_len,
        ]

        if attn_mask is not None:
            if attn_mask.dtype == torch.bool:
                attn_output_weights.masked_fill_(attn_mask, float("-inf"))
            else:
                attn_output_weights += attn_mask

        if key_padding_mask is not None:
            attn_output_weights = attn_output_weights.view(
                bsz, num_heads, seq_len, seq_len
            )
            attn_output_weights = attn_output_weights.masked_fill(
                key_padding_mask.unsqueeze(1).unsqueeze(2),
                float("-inf"),
            )
            attn_output_weights = attn_output_weights.view(
                bsz * num_heads, seq_len, seq_len
            )

        attn_output_weights = softmax(attn_output_weights, dim=-1)
        attn_output_weights = nn.functional.dropout(
            attn_output_weights, p=dropout_p, training=training
        )

        attn_output = torch.bmm(attn_output_weights, v)
        assert list(attn_output.size()) == [bsz * num_heads, seq_len, head_dim // 2]
        attn_output = (
            attn_output.transpose(0, 1)
            .contiguous()
            .view(seq_len, bsz, attention_dim // 2)
        )
        attn_output = nn.functional.linear(
            attn_output, out_proj_weight, out_proj_bias
        )

        return attn_output, attn_output_weights


    def forward2(
        self,
        x: Tensor,
        attn_weights: Tensor,
    ) -> Tensor:
        """
        Second forward function, where we re-use the attn_weights returned by the first forward function
        but with different input.
        Args:
               x: input, of shape (seq_len, batch_size, embed_dim)
           attn_weights: attention weights returned by forward(), of shape (batch_size * num_heads, seq_len, seq_len)
        Returns:
               output of the same shape as x, i.e. (seq_len, batch_size, embed_dim)
        """
        num_heads = self.num_heads
        (seq_len, bsz, embed_dim) = x.shape
        head_dim = self.attention_dim // num_heads
        # v: (tgt_len, bsz, embed_dim // 2)
        v = self.in_proj2(x)
        v = self.whiten_values2(v)  # does nothing in the forward pass.
        v = v.reshape(seq_len, bsz * num_heads, head_dim // 2).transpose(0, 1)

        # now v: (bsz * num_heads, seq_len, head_dim // 2)
        attn_output = torch.bmm(attn_weights, v)

        if random.random() < 0.001 or __name__ == "__main__":
            self._print_attn_stats(attn_weights, attn_output)

        # attn_output: (bsz * num_heads, seq_len, head_dim)
        attn_output = (
            attn_output.transpose(0, 1)
            .contiguous()
            .view(seq_len, bsz, self.attention_dim // 2)
        )
        # returned value is of shape (seq_len, bsz, embed_dim), like x.
        return self.out_proj2(attn_output)


    def _print_attn_stats(
            self,
            attn_weights: Tensor,
            attn_output: Tensor):
        # attn_weights: (batch_size * num_heads, seq_len, seq_len)
        # attn_output: (bsz * num_heads, seq_len, head_dim)
        (n, seq_len, head_dim) = attn_output.shape
        num_heads = self.num_heads
        bsz = n // num_heads

        with torch.no_grad():
            with torch.cuda.amp.autocast(enabled=False):
                attn_weights = attn_weights.to(torch.float32)
                attn_output = attn_output.to(torch.float32)
                attn_weights_entropy = -((attn_weights + 1.0e-20).log() * attn_weights).sum(
                    dim=-1).reshape(bsz, num_heads, seq_len).mean(dim=(0,2))
                attn_output = attn_output.reshape(bsz, num_heads, seq_len, head_dim)
                attn_output = attn_output.permute(1, 0, 2, 3).reshape(num_heads, bsz * seq_len, head_dim)
                attn_output_mean = attn_output.mean(dim=1, keepdim=True)
                attn_output = attn_output - attn_output_mean
                attn_covar = torch.matmul(attn_output.transpose(1, 2), attn_output) / (bsz * seq_len)
                # attn_covar: (num_heads, head_dim, head_dim)
                #eigs, _ = torch.symeig(attn_covar)
                #logging.info(f"attn_weights_entropy = {attn_weights_entropy}, output_eigs = {eigs}")

                attn_covar = _diag(attn_covar).mean(dim=1)  # (num_heads,)
                embed_dim = self.in_proj2.weight.shape[1]
                in_proj_covar = (self.in_proj2.weight.reshape(num_heads, head_dim, embed_dim) ** 2).mean(dim=(1,2))
                out_proj_covar = (self.out_proj2.weight.reshape(embed_dim, num_heads, head_dim) ** 2).mean(dim=(0,2))
                logging.info(f"attn_weights_entropy = {attn_weights_entropy}, covar={attn_covar}, in_proj_covar={in_proj_covar}, out_proj_covar={out_proj_covar}")


class FeedforwardModule(nn.Module):
    """Feedforward module in Conformer model.
    """
    def __init__(self,
                 d_model: int,
                 feedforward_dim: int,
                 dropout: float):
        super(FeedforwardModule, self).__init__()
        self.in_proj = nn.Linear(d_model, feedforward_dim)
        self.balancer = ActivationBalancer(feedforward_dim,
                                           channel_dim=-1, max_abs=10.0)
        self.activation = DoubleSwish()
        self.dropout = nn.Dropout(dropout)
        self.out_proj = ScaledLinear(feedforward_dim, d_model,
                                     initial_scale=0.01)

    def forward(self,
                x: Tensor):
        x = self.in_proj(x)
        x = self.balancer(x)
        x = self.activation(x)
        x = self.dropout(x)
        x = self.out_proj(x)
        return x


class ConvolutionModule(nn.Module):
    """ConvolutionModule in Conformer model.
    Modified from https://github.com/espnet/espnet/blob/master/espnet/nets/pytorch_backend/conformer/convolution.py

    Args:
        channels (int): The number of channels of conv layers.
        kernel_size (int): Kernerl size of conv layers.
        bias (bool): Whether to use bias in conv layers (default=True).

    """

    def __init__(
        self, channels: int, kernel_size: int, bias: bool = True
    ) -> None:
        """Construct an ConvolutionModule object."""
        super(ConvolutionModule, self).__init__()
        # kernerl_size should be a odd number for 'SAME' padding
        assert (kernel_size - 1) % 2 == 0

        self.pointwise_conv1 = nn.Conv1d(
            channels,
            2 * channels,
            kernel_size=1,
            stride=1,
            padding=0,
            bias=bias,
        )

        # after pointwise_conv1 we put x through a gated linear unit (nn.functional.glu).
        # For most layers the normal rms value of channels of x seems to be in the range 1 to 4,
        # but sometimes, for some reason, for layer 0 the rms ends up being very large,
        # between 50 and 100 for different channels.  This will cause very peaky and
        # sparse derivatives for the sigmoid gating function, which will tend to make
        # the loss function not learn effectively.  (for most layers the average absolute values
        # are in the range 0.5..9.0, and the average p(x>0), i.e. positive proportion,
        # at the output of pointwise_conv1.output is around 0.35 to 0.45 for different
        # layers, which likely breaks down as 0.5 for the "linear" half and
        # 0.2 to 0.3 for the part that goes into the sigmoid.  The idea is that if we
        # constrain the rms values to a reasonable range via a constraint of max_abs=10.0,
        # it will be in a better position to start learning something, i.e. to latch onto
        # the correct range.
        self.deriv_balancer1 = ActivationBalancer(
            2 * channels,
            channel_dim=1, max_abs=10.0, min_positive=0.05, max_positive=1.0
        )

        self.depthwise_conv = nn.Conv1d(
            channels,
            channels,
            kernel_size,
            stride=1,
            padding=(kernel_size - 1) // 2,
            groups=channels,
            bias=bias,
        )

        self.deriv_balancer2 = ActivationBalancer(
            channels, channel_dim=1, min_positive=0.05, max_positive=1.0
        )

        self.activation = DoubleSwish()

        self.pointwise_conv2 = ScaledConv1d(
            channels,
            channels,
            kernel_size=1,
            stride=1,
            padding=0,
            bias=bias,
            initial_scale=0.05,
        )

    def forward(self,
                x: Tensor,
                src_key_padding_mask: Optional[Tensor] = None,
    ) -> Tensor:
        """Compute convolution module.

        Args:
            x: Input tensor (#time, batch, channels).
           src_key_padding_mask: the mask for the src keys per batch (optional):
               (batch, #time), contains bool in masked positions.

        Returns:
            Tensor: Output tensor (#time, batch, channels).

        """
        # exchange the temporal dimension and the feature dimension
        x = x.permute(1, 2, 0)  # (#batch, channels, time).

        # GLU mechanism
        x = self.pointwise_conv1(x)  # (batch, 2*channels, time)

        x = self.deriv_balancer1(x)
        x = nn.functional.glu(x, dim=1)  # (batch, channels, time)

        if src_key_padding_mask is not None:
            x.masked_fill_(src_key_padding_mask.unsqueeze(1).expand_as(x), 0.0)

        # 1D Depthwise Conv
        x = self.depthwise_conv(x)

        x = self.deriv_balancer2(x)
        x = self.activation(x)

        x = self.pointwise_conv2(x)  # (batch, channel, time)

        return x.permute(2, 0, 1)


class Conv2dSubsampling(nn.Module):
    """Convolutional 2D subsampling (to 1/4 length).

    Convert an input of shape (N, T, idim) to an output
    with shape (N, T', odim), where
    T' = ((T-1)//2 - 1)//2, which approximates T' == T//4

    It is based on
    https://github.com/espnet/espnet/blob/master/espnet/nets/pytorch_backend/transformer/subsampling.py  # noqa
    """

    def __init__(
        self,
        in_channels: int,
        out_channels: int,
        layer1_channels: int = 8,
        layer2_channels: int = 32,
        layer3_channels: int = 128,
        dropout: float = 0.1,
    ) -> None:
        """
        Args:
          in_channels:
            Number of channels in. The input shape is (N, T, in_channels).
            Caution: It requires: T >=7, in_channels >=7
          out_channels
            Output dim. The output shape is (N, ((T-1)//2 - 1)//2, out_channels)
          layer1_channels:
            Number of channels in layer1
          layer1_channels:
            Number of channels in layer2
        """
        assert in_channels >= 7
        super().__init__()

        self.conv = nn.Sequential(
            nn.Conv2d(
                in_channels=1,
                out_channels=layer1_channels,
                kernel_size=3,
                padding=1,
            ),
            ActivationBalancer(layer1_channels,
                               channel_dim=1),
            DoubleSwish(),
            nn.Conv2d(
                in_channels=layer1_channels,
                out_channels=layer2_channels,
                kernel_size=3,
                stride=2,
            ),
            ActivationBalancer(layer2_channels,
                               channel_dim=1),
            DoubleSwish(),
            nn.Conv2d(
                in_channels=layer2_channels,
                out_channels=layer3_channels,
                kernel_size=3,
                stride=2,
            ),
            ActivationBalancer(layer3_channels,
                               channel_dim=1),
            DoubleSwish(),
        )
        out_height = (((in_channels - 1) // 2 - 1) // 2)
        self.out = ScaledLinear(out_height * layer3_channels, out_channels)
        self.dropout = nn.Dropout(dropout)


    def forward(self, x: torch.Tensor) -> torch.Tensor:
        """Subsample x.

        Args:
          x:
            Its shape is (N, T, idim).

        Returns:
          Return a tensor of shape (N, ((T-1)//2 - 1)//2, odim)
        """
        # On entry, x is (N, T, idim)
        x = x.unsqueeze(1)  # (N, T, idim) -> (N, 1, T, idim) i.e., (N, C, H, W)
        x = self.conv(x)
        # Now x is of shape (N, odim, ((T-1)//2 - 1)//2, ((idim-1)//2 - 1)//2)
        b, c, t, f = x.size()
        x = self.out(x.transpose(1, 2).reshape(b, t, c * f))
        # Now x is of shape (N, ((T-1)//2 - 1))//2, odim)
        x = self.dropout(x)
        return x

class AttentionCombine(nn.Module):
    """
    This module combines a list of Tensors, all with the same shape, to
    produce a single output of that same shape which, in training time,
    is a random combination of all the inputs; but which in test time
    will be just the last input.

    All but the last input will have a linear transform before we
    randomly combine them; these linear transforms will be initialized
    to the identity transform.

    The idea is that the list of Tensors will be a list of outputs of multiple
    conformer layers.  This has a similar effect as iterated loss. (See:
    DEJA-VU: DOUBLE FEATURE PRESENTATION AND ITERATED LOSS IN DEEP TRANSFORMER
    NETWORKS).
    """

    def __init__(
        self,
        num_channels: int,
        num_inputs: int,
        random_prob: float = 0.25,
        single_prob: float = 0.333,
    ) -> None:
        """
        Args:
          num_channels:
            the number of channels
          num_inputs:
            The number of tensor inputs, which equals the number of layers'
            outputs that are fed into this module.  E.g. in an 18-layer neural
            net if we output layers 16, 12, 18, num_inputs would be 3.
          random_prob:
            the probability with which we apply a nontrivial mask, in training
            mode.
         single_prob:
            the probability with which we mask to allow just a single
            module's output (in training)
        """
        super().__init__()

        self.random_prob = random_prob
        self.single_prob = single_prob
        self.weight  = torch.nn.Parameter(torch.zeros(num_channels,
                                                     num_inputs))
        self.bias = torch.nn.Parameter(torch.zeros(num_inputs))

        assert 0 <= random_prob <= 1, random_prob
        assert 0 <= single_prob <= 1, single_prob



    def forward(self, inputs: List[Tensor]) -> Tensor:
        """Forward function.
        Args:
          inputs:
            A list of Tensor, e.g. from various layers of a transformer.
            All must be the same shape, of (*, num_channels)
        Returns:
          A Tensor of shape (*, num_channels).  In test mode
          this is just the final input.
        """
        num_inputs = self.weight.shape[1]
        assert len(inputs) == num_inputs

        # Shape of weights: (*, num_inputs)
        num_channels = inputs[0].shape[-1]
        num_frames = inputs[0].numel() // num_channels

        ndim = inputs[0].ndim
        # stacked_inputs: (num_frames, num_channels, num_inputs)
        stacked_inputs = torch.stack(inputs, dim=ndim).reshape(
            (num_frames, num_channels, num_inputs)
        )

        weights = (stacked_inputs * self.weight).sum(dim=(1,)) + self.bias

        if random.random() < 0.002:
            logging.info(f"Average weights are {weights.softmax(dim=1).mean(dim=0)}")

        if self.training:
            # random masking..
            mask_start = torch.randint(low=1, high=int(num_inputs / self.random_prob),
                                       size=(num_frames,), device=weights.device).unsqueeze(1)
            # mask will have rows like: [ False, False, False, True, True, .. ]
            arange = torch.arange(num_inputs, device=weights.device).unsqueeze(0).expand(
                num_frames, num_inputs)
            mask = arange >= mask_start

            apply_single_prob = torch.logical_and(torch.rand(size=(num_frames, 1),
                                                             device=weights.device) < self.single_prob,
                                                  mask_start < num_inputs)
            single_prob_mask = torch.logical_and(apply_single_prob,
                                                 arange < mask_start - 1)

            mask = torch.logical_or(mask,
                                    single_prob_mask)

            weights = weights.masked_fill(mask, float('-inf'))
        weights = softmax(weights, dim=1)

        # (num_frames, num_channels, num_inputs) * (num_frames, num_inputs, 1) -> (num_frames, num_channels, 1),
        ans = torch.matmul(stacked_inputs, weights.unsqueeze(2))
        # ans: (*, num_channels)
        ans = ans.reshape(*tuple(inputs[0].shape[:-1]), num_channels)

        if __name__ == "__main__":
            # for testing only...
            print("Weights = ", weights.reshape(num_frames, num_inputs))
        return ans



def _test_random_combine():
    print("_test_random_combine()")
    num_inputs = 3
    num_channels = 50
    m = AttentionCombine(
        num_channels=num_channels,
        num_inputs=num_inputs,
        random_prob=0.5,
        single_prob=0.0)


    x = [torch.ones(3, 4, num_channels) for _ in range(num_inputs)]

    y = m(x)
    assert y.shape == x[0].shape
    assert torch.allclose(y, x[0])  # .. since actually all ones.


def _test_conformer_main():
    feature_dim = 50
    batch_size = 5
    seq_len = 20
    feature_dim = 50
    # Just make sure the forward pass runs.

    c = Conformer(
        num_features=feature_dim, d_model=(64,96), encoder_unmasked_dim=64, nhead=(4,4)
    )
    batch_size = 5
    seq_len = 20
    # Just make sure the forward pass runs.
    f = c(
        torch.randn(batch_size, seq_len, feature_dim),
        torch.full((batch_size,), seq_len, dtype=torch.int64),
    )
    f[0].sum().backward()
    c.eval()
    f = c(
        torch.randn(batch_size, seq_len, feature_dim),
        torch.full((batch_size,), seq_len, dtype=torch.int64),
    )
    f  # to remove flake8 warnings


if __name__ == "__main__":
    logging.getLogger().setLevel(logging.INFO)
    torch.set_num_threads(1)
    torch.set_num_interop_threads(1)
    _test_random_combine()
    _test_conformer_main()<|MERGE_RESOLUTION|>--- conflicted
+++ resolved
@@ -35,12 +35,9 @@
     Identity,
     _diag,
     random_clamp,
-<<<<<<< HEAD
     with_loss,
-=======
     softmax,
     RandomGrad,
->>>>>>> 6601035d
 )
 from torch import Tensor, nn
 
