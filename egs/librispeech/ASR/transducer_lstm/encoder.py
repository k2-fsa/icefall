# Copyright    2021  Xiaomi Corp.        (authors: Fangjun Kuang)
#
# See ../../../../LICENSE for clarification regarding multiple authors
#
# Licensed under the Apache License, Version 2.0 (the "License");
# you may not use this file except in compliance with the License.
# You may obtain a copy of the License at
#
#     http://www.apache.org/licenses/LICENSE-2.0
#
# Unless required by applicable law or agreed to in writing, software
# distributed under the License is distributed on an "AS IS" BASIS,
# WITHOUT WARRANTIES OR CONDITIONS OF ANY KIND, either express or implied.
# See the License for the specific language governing permissions and
# limitations under the License.
import warnings
from typing import Tuple

import torch
import torch.nn as nn
from encoder_interface import EncoderInterface
from subsampling import Conv2dSubsampling, VggSubsampling
from torch.nn.utils.rnn import pack_padded_sequence, pad_packed_sequence


class LstmEncoder(EncoderInterface):
    def __init__(
        self,
        num_features: int,
        hidden_size: int,
        output_dim: int,
        subsampling_factor: int = 4,
        num_encoder_layers: int = 6,
        dropout: float = 0.1,
        vgg_frontend: bool = False,
    ):
        super().__init__()
        assert (
            subsampling_factor == 4
        ), "Only subsampling_factor==4 is supported at present"

        # self.encoder_embed converts the input of shape (N, T, num_features)
        # to the shape (N, T//subsampling_factor, d_model).
        # That is, it does two things simultaneously:
        #   (1) subsampling: T -> T//subsampling_factor
        #   (2) embedding: num_features -> d_model
        if vgg_frontend:
            self.encoder_embed = VggSubsampling(num_features, output_dim)
        else:
            self.encoder_embed = Conv2dSubsampling(num_features, output_dim)

        self.rnn = nn.LSTM(
            input_size=output_dim,
            hidden_size=hidden_size,
            num_layers=num_encoder_layers,
            bias=True,
            proj_size=output_dim,
            batch_first=True,
            dropout=dropout,
            bidirectional=False,
        )

    def forward(
        self, x: torch.Tensor, x_lens: torch.Tensor
    ) -> Tuple[torch.Tensor, torch.Tensor]:
        """
        Args:
          x:
            The input tensor. Its shape is (batch_size, seq_len, feature_dim).
          x_lens:
            A tensor of shape (batch_size,) containing the number of frames in
            `x` before padding.
        Returns:
          Return a tuple containing 2 tensors:
            - logits, its shape is (batch_size, output_seq_len, output_dim)
            - logit_lens, a tensor of shape (batch_size,) containing the number
              of frames in `logits` before padding.
        """
        x = self.encoder_embed(x)

        # Caution: We assume the subsampling factor is 4!
        with warnings.catch_warnings():
            warnings.simplefilter("ignore")
            lengths = ((x_lens - 1) // 2 - 1) // 2
        assert x.size(1) == lengths.max().item(), (
            x.size(1),
            lengths.max(),
        )

<<<<<<< HEAD
        if True:
            # This branch is more efficient than the else branch
=======
        if False:
            # It is commented out as DDP complains that not all parameters are
            # used. Need more checks later for the reason.
            #
            # Caution: We assume the dataloader returns utterances with
            # duration being sorted in decreasing order
>>>>>>> 0e57b304
            packed_x = pack_padded_sequence(
                input=x,
                lengths=lengths.cpu(),
                batch_first=True,
                enforce_sorted=False,
            )

            packed_rnn_out, _ = self.rnn(packed_x)
            rnn_out, _ = pad_packed_sequence(packed_rnn_out, batch_first=True)
        else:
            rnn_out, _ = self.rnn(x)

        return rnn_out, lengths<|MERGE_RESOLUTION|>--- conflicted
+++ resolved
@@ -87,27 +87,14 @@
             lengths.max(),
         )
 
-<<<<<<< HEAD
-        if True:
-            # This branch is more efficient than the else branch
-=======
-        if False:
-            # It is commented out as DDP complains that not all parameters are
-            # used. Need more checks later for the reason.
-            #
-            # Caution: We assume the dataloader returns utterances with
-            # duration being sorted in decreasing order
->>>>>>> 0e57b304
-            packed_x = pack_padded_sequence(
-                input=x,
-                lengths=lengths.cpu(),
-                batch_first=True,
-                enforce_sorted=False,
-            )
+        packed_x = pack_padded_sequence(
+            input=x,
+            lengths=lengths.cpu(),
+            batch_first=True,
+            enforce_sorted=False,
+        )
 
-            packed_rnn_out, _ = self.rnn(packed_x)
-            rnn_out, _ = pad_packed_sequence(packed_rnn_out, batch_first=True)
-        else:
-            rnn_out, _ = self.rnn(x)
+        packed_rnn_out, _ = self.rnn(packed_x)
+        rnn_out, _ = pad_packed_sequence(packed_rnn_out, batch_first=True)
 
         return rnn_out, lengths