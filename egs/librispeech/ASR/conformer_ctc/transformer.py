# Copyright (c) 2021 University of Chinese Academy of Sciences (author: Han Zhu)
# Apache 2.0

import math
from typing import Dict, List, Optional, Tuple

import k2
import torch
import torch.nn as nn
from subsampling import Conv2dSubsampling, VggSubsampling

from icefall.utils import get_texts
from torch.nn.utils.rnn import pad_sequence

# Note: TorchScript requires Dict/List/etc. to be fully typed.
Supervisions = Dict[str, torch.Tensor]


class Transformer(nn.Module):
    def __init__(
        self,
        num_features: int,
        num_classes: int,
        subsampling_factor: int = 4,
        d_model: int = 256,
        nhead: int = 4,
        dim_feedforward: int = 2048,
        num_encoder_layers: int = 12,
        num_decoder_layers: int = 6,
        dropout: float = 0.1,
        normalize_before: bool = True,
        vgg_frontend: bool = False,
        mmi_loss: bool = True,
        use_feat_batchnorm: bool = False,
    ) -> None:
        """
        Args:
          num_features:
            The input dimension of the model.
          num_classes:
            The output dimension of the model.
          subsampling_factor:
            Number of output frames is num_in_frames // subsampling_factor.
            Currently, subsampling_factor MUST be 4.
          d_model:
            Attention dimension.
          nhead:
            Number of heads in multi-head attention.
            Must satisfy d_model // nhead == 0.
          dim_feedforward:
            The output dimension of the feedforward layers in encoder/decoder.
          num_encoder_layers:
            Number of encoder layers.
          num_decoder_layers:
            Number of decoder layers.
          dropout:
            Dropout in encoder/decoder.
          normalize_before:
            If True, use pre-layer norm; False to use post-layer norm.
          vgg_frontend:
            True to use vgg style frontend for subsampling.
          mmi_loss:
          use_feat_batchnorm:
            True to use batchnorm for the input layer.
        """
        super().__init__()
        self.use_feat_batchnorm = use_feat_batchnorm
        if use_feat_batchnorm:
            self.feat_batchnorm = nn.BatchNorm1d(num_features)

        self.num_features = num_features
        self.num_classes = num_classes
        self.subsampling_factor = subsampling_factor
        if subsampling_factor != 4:
            raise NotImplementedError("Support only 'subsampling_factor=4'.")

        # self.encoder_embed converts the input of shape [N, T, num_classes]
        # to the shape [N, T//subsampling_factor, d_model].
        # That is, it does two things simultaneously:
        #   (1) subsampling: T -> T//subsampling_factor
        #   (2) embedding: num_classes -> d_model
        if vgg_frontend:
            self.encoder_embed = VggSubsampling(num_features, d_model)
        else:
            self.encoder_embed = Conv2dSubsampling(num_features, d_model)

        self.encoder_pos = PositionalEncoding(d_model, dropout)

        encoder_layer = TransformerEncoderLayer(
            d_model=d_model,
            nhead=nhead,
            dim_feedforward=dim_feedforward,
            dropout=dropout,
            normalize_before=normalize_before,
        )

        if normalize_before:
            encoder_norm = nn.LayerNorm(d_model)
        else:
            encoder_norm = None

        self.encoder = nn.TransformerEncoder(
            encoder_layer=encoder_layer,
            num_layers=num_encoder_layers,
            norm=encoder_norm,
        )

<<<<<<< HEAD
        self.encoder_output_layer = nn.Linear(d_model, num_classes)
=======
        # TODO(fangjun): remove dropout
        self.encoder_output_layer = nn.Sequential(
            nn.Dropout(p=dropout), nn.Linear(d_model, num_classes)
        )
>>>>>>> 5a0b9bcb

        if num_decoder_layers > 0:
            if mmi_loss:
                self.decoder_num_class = (
                    self.num_classes + 1
                )  # +1 for the sos/eos symbol
            else:
                self.decoder_num_class = (
                    self.num_classes
                )  # bpe model already has sos/eos symbol

            self.decoder_embed = nn.Embedding(
                num_embeddings=self.decoder_num_class, embedding_dim=d_model
            )
            self.decoder_pos = PositionalEncoding(d_model, dropout)

            decoder_layer = TransformerDecoderLayer(
                d_model=d_model,
                nhead=nhead,
                dim_feedforward=dim_feedforward,
                dropout=dropout,
                normalize_before=normalize_before,
            )

            if normalize_before:
                decoder_norm = nn.LayerNorm(d_model)
            else:
                decoder_norm = None

            self.decoder = nn.TransformerDecoder(
                decoder_layer=decoder_layer,
                num_layers=num_decoder_layers,
                norm=decoder_norm,
            )

            self.decoder_output_layer = torch.nn.Linear(
                d_model, self.decoder_num_class
            )

            self.decoder_criterion = LabelSmoothingLoss(self.decoder_num_class)
        else:
            self.decoder_criterion = None

    def forward(
        self, x: torch.Tensor, supervision: Optional[Supervisions] = None
    ) -> Tuple[torch.Tensor, torch.Tensor, Optional[torch.Tensor]]:
        """
        Args:
          x:
            The input tensor. Its shape is [N, T, C].
          supervision:
            Supervision in lhotse format.
            See https://github.com/lhotse-speech/lhotse/blob/master/lhotse/dataset/speech_recognition.py#L32  # noqa
            (CAUTION: It contains length information, i.e., start and number of
             frames, before subsampling)

        Returns:
          Return a tuple containing 3 tensors:
            - CTC output for ctc decoding. Its shape is [N, T, C]
            - Encoder output with shape [T, N, C]. It can be used as key and
              value for the decoder.
            - Encoder output padding mask. It can be used as
              memory_key_padding_mask for the decoder. Its shape is [N, T].
              It is None if `supervision` is None.
        """
        if self.use_feat_batchnorm:
            x = x.permute(0, 2, 1)  # [N, T, C] -> [N, C, T]
            x = self.feat_batchnorm(x)
            x = x.permute(0, 2, 1)  # [N, C, T] -> [N, T, C]
        encoder_memory, memory_key_padding_mask = self.run_encoder(
            x, supervision
        )
        x = self.ctc_output(encoder_memory)
        return x, encoder_memory, memory_key_padding_mask

    def run_encoder(
        self, x: torch.Tensor, supervisions: Optional[Supervisions] = None
    ) -> Tuple[torch.Tensor, Optional[torch.Tensor]]:
        """Run the transformer encoder.

        Args:
          x:
            The model input. Its shape is [N, T, C].
          supervisions:
            Supervision in lhotse format.
            See https://github.com/lhotse-speech/lhotse/blob/master/lhotse/dataset/speech_recognition.py#L32  # noqa
            CAUTION: It contains length information, i.e., start and number of
            frames, before subsampling
            It is read directly from the batch, without any sorting. It is used
            to compute the encoder padding mask, which is used as memory key
            padding mask for the decoder.
        Returns:
          Return a tuple with two tensors:
            - The encoder output, with shape [T, N, C]
            - encoder padding mask, with shape [N, T].
              The mask is None if `supervisions` is None.
              It is used as memory key padding mask in the decoder.
        """
        x = self.encoder_embed(x)
        x = self.encoder_pos(x)
        x = x.permute(1, 0, 2)  # (N, T, C) -> (T, N, C)
        mask = encoder_padding_mask(x.size(0), supervisions)
        mask = mask.to(x.device) if mask is not None else None
        x = self.encoder(x, src_key_padding_mask=mask)  # (T, N, C)

        return x, mask

    def ctc_output(self, x: torch.Tensor) -> torch.Tensor:
        """
        Args:
          x:
            The output tensor from the transformer encoder.
            Its shape is [T, N, C]

        Returns:
          Return a tensor that can be used for CTC decoding.
          Its shape is [N, T, C]
        """
        x = self.encoder_output_layer(x)
        x = x.permute(1, 0, 2)  # (T, N, C) ->(N, T, C)
        x = nn.functional.log_softmax(x, dim=-1)  # (N, T, C)
        return x

    def decoder_forward(
        self,
        memory: torch.Tensor,
        memory_key_padding_mask: torch.Tensor,
        token_ids: List[List[int]],
        sos_id: int,
        eos_id: int,
    ) -> torch.Tensor:
        """
        Args:
          memory:
            It's the output of the encoder with shape [T, N, C]
          memory_key_padding_mask:
            The padding mask from the encoder.
          token_ids:
            A list-of-list IDs. Each sublist contains IDs for an utterance.
            The IDs can be either phone IDs or word piece IDs.
          sos_id:
            sos token id
          eos_id:
            eos token id

        Returns:
            A scalar, the **sum** of label smoothing loss over utterances
            in the batch without any normalization.
        """
        ys_in = add_sos(token_ids, sos_id=sos_id)
        ys_in = [torch.tensor(y) for y in ys_in]
        ys_in_pad = pad_sequence(ys_in, batch_first=True, padding_value=eos_id)

        ys_out = add_eos(token_ids, eos_id=eos_id)
        ys_out = [torch.tensor(y) for y in ys_out]
        ys_out_pad = pad_sequence(ys_out, batch_first=True, padding_value=-1)

        device = memory.device
        ys_in_pad = ys_in_pad.to(device)
        ys_out_pad = ys_out_pad.to(device)

        tgt_mask = generate_square_subsequent_mask(ys_in_pad.shape[-1]).to(
            device
        )

<<<<<<< HEAD
        tgt_key_padding_mask = decoder_padding_mask(ys_in_pad, ignore_id=eos_id)
        # TODO: Use length information to create the decoder padding mask
        # We set the first column to False since the first column in ys_in_pad
        # contains sos_id, which is the same as eos_id in our current setting.
        tgt_key_padding_mask[:, 0] = False
        #  tgt_key_padding_mask = decoder_padding_mask(ys_in_pad)
=======
        # TODO: Use eos_id as ignore_id.
        #  tgt_key_padding_mask = decoder_padding_mask(ys_in_pad, ignore_id=eos_id)
        tgt_key_padding_mask = decoder_padding_mask(ys_in_pad)
>>>>>>> 5a0b9bcb

        tgt = self.decoder_embed(ys_in_pad)  # (N, T) -> (N, T, C)
        tgt = self.decoder_pos(tgt)
        tgt = tgt.permute(1, 0, 2)  # (N, T, C) -> (T, N, C)
        pred_pad = self.decoder(
            tgt=tgt,
            memory=memory,
            tgt_mask=tgt_mask,
            tgt_key_padding_mask=tgt_key_padding_mask,
            memory_key_padding_mask=memory_key_padding_mask,
        )  # (T, N, C)
        pred_pad = pred_pad.permute(1, 0, 2)  # (T, N, C) -> (N, T, C)
        pred_pad = self.decoder_output_layer(pred_pad)  # (N, T, C)

        decoder_loss = self.decoder_criterion(pred_pad, ys_out_pad)

        return decoder_loss

    def decoder_nll(
        self,
        memory: torch.Tensor,
        memory_key_padding_mask: torch.Tensor,
        token_ids: List[List[int]],
        sos_id: int,
        eos_id: int,
    ) -> torch.Tensor:
        """
        Args:
          memory:
            It's the output of the encoder with shape [T, N, C]
          memory_key_padding_mask:
            The padding mask from the encoder.
          token_ids:
            A list-of-list IDs (e.g., word piece IDs).
            Each sublist represents an utterance.
          sos_id:
            The token ID for SOS.
          eos_id:
            The token ID for EOS.
        Returns:
            A 2-D tensor of shape (len(token_ids), max_token_length)
            representing the cross entropy loss (i.e., negative log-likelihood).
        """
        # The common part between this function and decoder_forward could be
        # extracted as a separate function.
<<<<<<< HEAD

        ys_in = add_sos(token_ids, sos_id=sos_id)
        ys_in = [torch.tensor(y) for y in ys_in]
        ys_in_pad = pad_sequence(ys_in, batch_first=True, padding_value=eos_id)

=======

        ys_in = add_sos(token_ids, sos_id=sos_id)
        ys_in = [torch.tensor(y) for y in ys_in]
        ys_in_pad = pad_sequence(ys_in, batch_first=True, padding_value=eos_id)

>>>>>>> 5a0b9bcb
        ys_out = add_eos(token_ids, eos_id=eos_id)
        ys_out = [torch.tensor(y) for y in ys_out]
        ys_out_pad = pad_sequence(ys_out, batch_first=True, padding_value=-1)

        device = memory.device
        ys_in_pad = ys_in_pad.to(device, dtype=torch.int64)
        ys_out_pad = ys_out_pad.to(device, dtype=torch.int64)

        tgt_mask = generate_square_subsequent_mask(ys_in_pad.shape[-1]).to(
            device
        )

<<<<<<< HEAD
        tgt_key_padding_mask = decoder_padding_mask(ys_in_pad, ignore_id=eos_id)
        tgt_key_padding_mask[:, 0] = False
        #  tgt_key_padding_mask = decoder_padding_mask(ys_in_pad)
=======
        # TODO: Use eos_id as ignore_id.
        #  tgt_key_padding_mask = decoder_padding_mask(ys_in_pad, ignore_id=eos_id)
        tgt_key_padding_mask = decoder_padding_mask(ys_in_pad)
>>>>>>> 5a0b9bcb

        tgt = self.decoder_embed(ys_in_pad)  # (B, T) -> (B, T, F)
        tgt = self.decoder_pos(tgt)
        tgt = tgt.permute(1, 0, 2)  # (B, T, F) -> (T, B, F)
        pred_pad = self.decoder(
            tgt=tgt,
            memory=memory,
            tgt_mask=tgt_mask,
            tgt_key_padding_mask=tgt_key_padding_mask,
            memory_key_padding_mask=memory_key_padding_mask,
        )  # (T, B, F)
        pred_pad = pred_pad.permute(1, 0, 2)  # (T, B, F) -> (B, T, F)
        pred_pad = self.decoder_output_layer(pred_pad)  # (B, T, F)
        # nll: negative log-likelihood
        nll = torch.nn.functional.cross_entropy(
            pred_pad.view(-1, self.decoder_num_class),
            ys_out_pad.view(-1),
            ignore_index=-1,
            reduction="none",
        )

        nll = nll.view(pred_pad.shape[0], -1)

        return nll


class TransformerEncoderLayer(nn.Module):
    """
    Modified from torch.nn.TransformerEncoderLayer.
    Add support of normalize_before,
    i.e., use layer_norm before the first block.

    Args:
      d_model:
        the number of expected features in the input (required).
      nhead:
        the number of heads in the multiheadattention models (required).
      dim_feedforward:
        the dimension of the feedforward network model (default=2048).
      dropout:
        the dropout value (default=0.1).
      activation:
        the activation function of intermediate layer, relu or
        gelu (default=relu).
      normalize_before:
        whether to use layer_norm before the first block.

    Examples::
        >>> encoder_layer = TransformerEncoderLayer(d_model=512, nhead=8)
        >>> src = torch.rand(10, 32, 512)
        >>> out = encoder_layer(src)
    """

    def __init__(
        self,
        d_model: int,
        nhead: int,
        dim_feedforward: int = 2048,
        dropout: float = 0.1,
        activation: str = "relu",
        normalize_before: bool = True,
    ) -> None:
        super(TransformerEncoderLayer, self).__init__()
        self.self_attn = nn.MultiheadAttention(d_model, nhead, dropout=0.0)
        # Implementation of Feedforward model
        self.linear1 = nn.Linear(d_model, dim_feedforward)
        self.dropout = nn.Dropout(dropout)
        self.linear2 = nn.Linear(dim_feedforward, d_model)

        self.norm1 = nn.LayerNorm(d_model)
        self.norm2 = nn.LayerNorm(d_model)
        self.dropout1 = nn.Dropout(dropout)
        self.dropout2 = nn.Dropout(dropout)

        self.activation = _get_activation_fn(activation)

        self.normalize_before = normalize_before

    def __setstate__(self, state):
        if "activation" not in state:
            state["activation"] = nn.functional.relu
        super(TransformerEncoderLayer, self).__setstate__(state)

    def forward(
        self,
        src: torch.Tensor,
        src_mask: Optional[torch.Tensor] = None,
        src_key_padding_mask: Optional[torch.Tensor] = None,
    ) -> torch.Tensor:
        """
        Pass the input through the encoder layer.

        Args:
            src: the sequence to the encoder layer (required).
            src_mask: the mask for the src sequence (optional).
            src_key_padding_mask: the mask for the src keys per batch (optional)

        Shape:
            src: (S, N, E).
            src_mask: (S, S).
            src_key_padding_mask: (N, S).
            S is the source sequence length, T is the target sequence length,
            N is the batch size, E is the feature number
        """
        residual = src
        if self.normalize_before:
            src = self.norm1(src)
        src2 = self.self_attn(
            src,
            src,
            src,
            attn_mask=src_mask,
            key_padding_mask=src_key_padding_mask,
        )[0]
        src = residual + self.dropout1(src2)
        if not self.normalize_before:
            src = self.norm1(src)

        residual = src
        if self.normalize_before:
            src = self.norm2(src)
        src2 = self.linear2(self.dropout(self.activation(self.linear1(src))))
        src = residual + self.dropout2(src2)
        if not self.normalize_before:
            src = self.norm2(src)
        return src


class TransformerDecoderLayer(nn.Module):
    """
    Modified from torch.nn.TransformerDecoderLayer.
    Add support of normalize_before,
    i.e., use layer_norm before the first block.

    Args:
      d_model:
        the number of expected features in the input (required).
      nhead:
        the number of heads in the multiheadattention models (required).
      dim_feedforward:
        the dimension of the feedforward network model (default=2048).
      dropout:
        the dropout value (default=0.1).
      activation:
        the activation function of intermediate layer, relu or
        gelu (default=relu).

    Examples::
        >>> decoder_layer = nn.TransformerDecoderLayer(d_model=512, nhead=8)
        >>> memory = torch.rand(10, 32, 512)
        >>> tgt = torch.rand(20, 32, 512)
        >>> out = decoder_layer(tgt, memory)
    """

    def __init__(
        self,
        d_model: int,
        nhead: int,
        dim_feedforward: int = 2048,
        dropout: float = 0.1,
        activation: str = "relu",
        normalize_before: bool = True,
    ) -> None:
        super(TransformerDecoderLayer, self).__init__()
        self.self_attn = nn.MultiheadAttention(d_model, nhead, dropout=0.0)
        self.src_attn = nn.MultiheadAttention(d_model, nhead, dropout=0.0)
        # Implementation of Feedforward model
        self.linear1 = nn.Linear(d_model, dim_feedforward)
        self.dropout = nn.Dropout(dropout)
        self.linear2 = nn.Linear(dim_feedforward, d_model)

        self.norm1 = nn.LayerNorm(d_model)
        self.norm2 = nn.LayerNorm(d_model)
        self.norm3 = nn.LayerNorm(d_model)
        self.dropout1 = nn.Dropout(dropout)
        self.dropout2 = nn.Dropout(dropout)
        self.dropout3 = nn.Dropout(dropout)

        self.activation = _get_activation_fn(activation)

        self.normalize_before = normalize_before

    def __setstate__(self, state):
        if "activation" not in state:
            state["activation"] = nn.functional.relu
        super(TransformerDecoderLayer, self).__setstate__(state)

    def forward(
        self,
        tgt: torch.Tensor,
        memory: torch.Tensor,
        tgt_mask: Optional[torch.Tensor] = None,
        memory_mask: Optional[torch.Tensor] = None,
        tgt_key_padding_mask: Optional[torch.Tensor] = None,
        memory_key_padding_mask: Optional[torch.Tensor] = None,
    ) -> torch.Tensor:
        """Pass the inputs (and mask) through the decoder layer.

        Args:
          tgt:
            the sequence to the decoder layer (required).
          memory:
            the sequence from the last layer of the encoder (required).
          tgt_mask:
            the mask for the tgt sequence (optional).
          memory_mask:
            the mask for the memory sequence (optional).
          tgt_key_padding_mask:
            the mask for the tgt keys per batch (optional).
          memory_key_padding_mask:
            the mask for the memory keys per batch (optional).

        Shape:
            tgt: (T, N, E).
            memory: (S, N, E).
            tgt_mask: (T, T).
            memory_mask: (T, S).
            tgt_key_padding_mask: (N, T).
            memory_key_padding_mask: (N, S).
            S is the source sequence length, T is the target sequence length,
            N is the batch size, E is the feature number
        """
        residual = tgt
        if self.normalize_before:
            tgt = self.norm1(tgt)
        tgt2 = self.self_attn(
            tgt,
            tgt,
            tgt,
            attn_mask=tgt_mask,
            key_padding_mask=tgt_key_padding_mask,
        )[0]
        tgt = residual + self.dropout1(tgt2)
        if not self.normalize_before:
            tgt = self.norm1(tgt)

        residual = tgt
        if self.normalize_before:
            tgt = self.norm2(tgt)
        tgt2 = self.src_attn(
            tgt,
            memory,
            memory,
            attn_mask=memory_mask,
            key_padding_mask=memory_key_padding_mask,
        )[0]
        tgt = residual + self.dropout2(tgt2)
        if not self.normalize_before:
            tgt = self.norm2(tgt)

        residual = tgt
        if self.normalize_before:
            tgt = self.norm3(tgt)
        tgt2 = self.linear2(self.dropout(self.activation(self.linear1(tgt))))
        tgt = residual + self.dropout3(tgt2)
        if not self.normalize_before:
            tgt = self.norm3(tgt)
        return tgt


def _get_activation_fn(activation: str):
    if activation == "relu":
        return nn.functional.relu
    elif activation == "gelu":
        return nn.functional.gelu

    raise RuntimeError(
        "activation should be relu/gelu, not {}".format(activation)
    )


class PositionalEncoding(nn.Module):
    """This class implements the positional encoding
    proposed in the following paper:

    - Attention Is All You Need: https://arxiv.org/pdf/1706.03762.pdf

        PE(pos, 2i) = sin(pos / (10000^(2i/d_modle))
        PE(pos, 2i+1) = cos(pos / (10000^(2i/d_modle))

    Note::

      1 / (10000^(2i/d_model)) = exp(-log(10000^(2i/d_model)))
                               = exp(-1* 2i / d_model * log(100000))
                               = exp(2i * -(log(10000) / d_model))
    """

    def __init__(self, d_model: int, dropout: float = 0.1) -> None:
        """
        Args:
          d_model:
            Embedding dimension.
          dropout:
            Dropout probability to be applied to the output of this module.
        """
        super().__init__()
        self.d_model = d_model
        self.xscale = math.sqrt(self.d_model)
        self.dropout = nn.Dropout(p=dropout)
        self.pe = None

    def extend_pe(self, x: torch.Tensor) -> None:
        """Extend the time t in the positional encoding if required.

        The shape of `self.pe` is [1, T1, d_model]. The shape of the input x
        is [N, T, d_model]. If T > T1, then we change the shape of self.pe
        to [N, T, d_model]. Otherwise, nothing is done.

        Args:
          x:
            It is a tensor of shape [N, T, C].
        Returns:
          Return None.
        """
        if self.pe is not None:
            if self.pe.size(1) >= x.size(1):
                if self.pe.dtype != x.dtype or self.pe.device != x.device:
                    self.pe = self.pe.to(dtype=x.dtype, device=x.device)
                return
        pe = torch.zeros(x.size(1), self.d_model, dtype=torch.float32)
        position = torch.arange(0, x.size(1), dtype=torch.float32).unsqueeze(1)
        div_term = torch.exp(
            torch.arange(0, self.d_model, 2, dtype=torch.float32)
            * -(math.log(10000.0) / self.d_model)
        )
        pe[:, 0::2] = torch.sin(position * div_term)
        pe[:, 1::2] = torch.cos(position * div_term)
        pe = pe.unsqueeze(0)
        # Now pe is of shape [1, T, d_model], where T is x.size(1)
        self.pe = pe.to(device=x.device, dtype=x.dtype)

    def forward(self, x: torch.Tensor) -> torch.Tensor:
        """
        Add positional encoding.

        Args:
          x:
            Its shape is [N, T, C]

        Returns:
          Return a tensor of shape [N, T, C]
        """
        self.extend_pe(x)
        x = x * self.xscale + self.pe[:, : x.size(1), :]
        return self.dropout(x)


class Noam(object):
    """
    Implements Noam optimizer.

    Proposed in
    "Attention Is All You Need", https://arxiv.org/pdf/1706.03762.pdf

    Modified from
    https://github.com/espnet/espnet/blob/master/espnet/nets/pytorch_backend/transformer/optimizer.py  # noqa

    Args:
      params:
        iterable of parameters to optimize or dicts defining parameter groups
      model_size:
        attention dimension of the transformer model
      factor:
        learning rate factor
      warm_step:
        warmup steps
    """

    def __init__(
        self,
        params,
        model_size: int = 256,
        factor: float = 10.0,
        warm_step: int = 25000,
        weight_decay=0,
    ) -> None:
        """Construct an Noam object."""
        self.optimizer = torch.optim.Adam(
            params, lr=0, betas=(0.9, 0.98), eps=1e-9, weight_decay=weight_decay
        )
        self._step = 0
        self.warmup = warm_step
        self.factor = factor
        self.model_size = model_size
        self._rate = 0

    @property
    def param_groups(self):
        """Return param_groups."""
        return self.optimizer.param_groups

    def step(self):
        """Update parameters and rate."""
        self._step += 1
        rate = self.rate()
        for p in self.optimizer.param_groups:
            p["lr"] = rate
        self._rate = rate
        self.optimizer.step()

    def rate(self, step=None):
        """Implement `lrate` above."""
        if step is None:
            step = self._step
        return (
            self.factor
            * self.model_size ** (-0.5)
            * min(step ** (-0.5), step * self.warmup ** (-1.5))
        )

    def zero_grad(self):
        """Reset gradient."""
        self.optimizer.zero_grad()

    def state_dict(self):
        """Return state_dict."""
        return {
            "_step": self._step,
            "warmup": self.warmup,
            "factor": self.factor,
            "model_size": self.model_size,
            "_rate": self._rate,
            "optimizer": self.optimizer.state_dict(),
        }

    def load_state_dict(self, state_dict):
        """Load state_dict."""
        for key, value in state_dict.items():
            if key == "optimizer":
                self.optimizer.load_state_dict(state_dict["optimizer"])
            else:
                setattr(self, key, value)


class LabelSmoothingLoss(nn.Module):
    """
    Label-smoothing loss. KL-divergence between q_{smoothed ground truth prob.}(w)
    and p_{prob. computed by model}(w) is minimized.
    Modified from
    https://github.com/espnet/espnet/blob/master/espnet/nets/pytorch_backend/transformer/label_smoothing_loss.py  # noqa

    Args:
        size: the number of class
        padding_idx: padding_idx: ignored class id
        smoothing: smoothing rate (0.0 means the conventional CE)
        normalize_length: normalize loss by sequence length if True
        criterion: loss function to be smoothed
    """

    def __init__(
        self,
        size: int,
        padding_idx: int = -1,
        smoothing: float = 0.1,
        normalize_length: bool = False,
        criterion: nn.Module = nn.KLDivLoss(reduction="none"),
    ) -> None:
        """Construct an LabelSmoothingLoss object."""
        super(LabelSmoothingLoss, self).__init__()
        self.criterion = criterion
        self.padding_idx = padding_idx
        assert 0.0 < smoothing <= 1.0
        self.confidence = 1.0 - smoothing
        self.smoothing = smoothing
        self.size = size
        self.true_dist = None
        self.normalize_length = normalize_length

    def forward(self, x: torch.Tensor, target: torch.Tensor) -> torch.Tensor:
        """
        Compute loss between x and target.

        Args:
          x:
            prediction of dimension
            (batch_size, input_length, number_of_classes).
          target:
            target masked with self.padding_id of
            dimension (batch_size, input_length).

        Returns:
          A scalar tensor containing the loss without normalization.
        """
        assert x.size(2) == self.size
        #  batch_size = x.size(0)
        x = x.view(-1, self.size)
        target = target.view(-1)
        with torch.no_grad():
            true_dist = x.clone()
            true_dist.fill_(self.smoothing / (self.size - 1))
            ignore = target == self.padding_idx  # (B,)
            total = len(target) - ignore.sum().item()
            target = target.masked_fill(ignore, 0)  # avoid -1 index
            true_dist.scatter_(1, target.unsqueeze(1), self.confidence)
        kl = self.criterion(torch.log_softmax(x, dim=1), true_dist)
        #  denom = total if self.normalize_length else batch_size
        denom = total if self.normalize_length else 1
        return kl.masked_fill(ignore.unsqueeze(1), 0).sum() / denom


def encoder_padding_mask(
    max_len: int, supervisions: Optional[Supervisions] = None
) -> Optional[torch.Tensor]:
    """Make mask tensor containing indexes of padded part.

    TODO::
      This function **assumes** that the model uses
      a subsampling factor of 4. We should remove that
      assumption later.

    Args:
      max_len:
        Maximum length of input features.
        CAUTION: It is the length after subsampling.
      supervisions:
        Supervision in lhotse format.
        See https://github.com/lhotse-speech/lhotse/blob/master/lhotse/dataset/speech_recognition.py#L32  # noqa
        (CAUTION: It contains length information, i.e., start and number of
         frames, before subsampling)

    Returns:
        Tensor: Mask tensor of dimension (batch_size, input_length), True denote the masked indices.
    """
    if supervisions is None:
        return None

    supervision_segments = torch.stack(
        (
            supervisions["sequence_idx"],
            supervisions["start_frame"],
            supervisions["num_frames"],
        ),
        1,
    ).to(torch.int32)

    lengths = [
        0 for _ in range(int(supervision_segments[:, 0].max().item()) + 1)
    ]
    for idx in range(supervision_segments.size(0)):
        # Note: TorchScript doesn't allow to unpack tensors as tuples
        sequence_idx = supervision_segments[idx, 0].item()
        start_frame = supervision_segments[idx, 1].item()
        num_frames = supervision_segments[idx, 2].item()
        lengths[sequence_idx] = start_frame + num_frames

    lengths = [((i - 1) // 2 - 1) // 2 for i in lengths]
    bs = int(len(lengths))
    seq_range = torch.arange(0, max_len, dtype=torch.int64)
    seq_range_expand = seq_range.unsqueeze(0).expand(bs, max_len)
    # Note: TorchScript doesn't implement Tensor.new()
    seq_length_expand = torch.tensor(
        lengths, device=seq_range_expand.device, dtype=seq_range_expand.dtype
    ).unsqueeze(-1)
    mask = seq_range_expand >= seq_length_expand

    return mask


def decoder_padding_mask(
    ys_pad: torch.Tensor, ignore_id: int = -1
) -> torch.Tensor:
    """Generate a length mask for input.

    The masked position are filled with True,
    Unmasked positions are filled with False.

    Args:
      ys_pad:
        padded tensor of dimension (batch_size, input_length).
      ignore_id:
        the ignored number (the padding number) in ys_pad

    Returns:
      Tensor:
        a bool tensor of the same shape as the input tensor.
    """
    ys_mask = ys_pad == ignore_id
    return ys_mask


def generate_square_subsequent_mask(sz: int) -> torch.Tensor:
    """Generate a square mask for the sequence. The masked positions are
    filled with float('-inf'). Unmasked positions are filled with float(0.0).
    The mask can be used for masked self-attention.

    For instance, if sz is 3, it returns::

        tensor([[0., -inf, -inf],
                [0., 0., -inf],
                [0., 0., 0]])

    Args:
      sz: mask size

    Returns:
      A square mask of dimension (sz, sz)
    """
    mask = (torch.triu(torch.ones(sz, sz)) == 1).transpose(0, 1)
    mask = (
        mask.float()
        .masked_fill(mask == 0, float("-inf"))
        .masked_fill(mask == 1, float(0.0))
    )
    return mask


def add_sos(token_ids: List[List[int]], sos_id: int) -> List[List[int]]:
    """Prepend sos_id to each utterance.

    Args:
      token_ids:
        A list-of-list of token IDs. Each sublist contains
        token IDs (e.g., word piece IDs) of an utterance.
      sos_id:
        The ID of the SOS token.

    Return:
      Return a new list-of-list, where each sublist starts
      with SOS ID.
    """
    ans = []
    for utt in token_ids:
        ans.append([sos_id] + utt)
    return ans


def add_eos(token_ids: List[List[int]], eos_id: int) -> List[List[int]]:
    """Append eos_id to each utterance.

    Args:
      token_ids:
        A list-of-list of token IDs. Each sublist contains
        token IDs (e.g., word piece IDs) of an utterance.
      eos_id:
        The ID of the EOS token.

    Return:
      Return a new list-of-list, where each sublist ends
      with EOS ID.
    """
    ans = []
    for utt in token_ids:
        ans.append(utt + [eos_id])
    return ans<|MERGE_RESOLUTION|>--- conflicted
+++ resolved
@@ -105,14 +105,7 @@
             norm=encoder_norm,
         )
 
-<<<<<<< HEAD
         self.encoder_output_layer = nn.Linear(d_model, num_classes)
-=======
-        # TODO(fangjun): remove dropout
-        self.encoder_output_layer = nn.Sequential(
-            nn.Dropout(p=dropout), nn.Linear(d_model, num_classes)
-        )
->>>>>>> 5a0b9bcb
 
         if num_decoder_layers > 0:
             if mmi_loss:
@@ -278,18 +271,11 @@
             device
         )
 
-<<<<<<< HEAD
         tgt_key_padding_mask = decoder_padding_mask(ys_in_pad, ignore_id=eos_id)
         # TODO: Use length information to create the decoder padding mask
         # We set the first column to False since the first column in ys_in_pad
         # contains sos_id, which is the same as eos_id in our current setting.
         tgt_key_padding_mask[:, 0] = False
-        #  tgt_key_padding_mask = decoder_padding_mask(ys_in_pad)
-=======
-        # TODO: Use eos_id as ignore_id.
-        #  tgt_key_padding_mask = decoder_padding_mask(ys_in_pad, ignore_id=eos_id)
-        tgt_key_padding_mask = decoder_padding_mask(ys_in_pad)
->>>>>>> 5a0b9bcb
 
         tgt = self.decoder_embed(ys_in_pad)  # (N, T) -> (N, T, C)
         tgt = self.decoder_pos(tgt)
@@ -335,19 +321,10 @@
         """
         # The common part between this function and decoder_forward could be
         # extracted as a separate function.
-<<<<<<< HEAD
-
         ys_in = add_sos(token_ids, sos_id=sos_id)
         ys_in = [torch.tensor(y) for y in ys_in]
         ys_in_pad = pad_sequence(ys_in, batch_first=True, padding_value=eos_id)
 
-=======
-
-        ys_in = add_sos(token_ids, sos_id=sos_id)
-        ys_in = [torch.tensor(y) for y in ys_in]
-        ys_in_pad = pad_sequence(ys_in, batch_first=True, padding_value=eos_id)
-
->>>>>>> 5a0b9bcb
         ys_out = add_eos(token_ids, eos_id=eos_id)
         ys_out = [torch.tensor(y) for y in ys_out]
         ys_out_pad = pad_sequence(ys_out, batch_first=True, padding_value=-1)
@@ -360,15 +337,8 @@
             device
         )
 
-<<<<<<< HEAD
         tgt_key_padding_mask = decoder_padding_mask(ys_in_pad, ignore_id=eos_id)
         tgt_key_padding_mask[:, 0] = False
-        #  tgt_key_padding_mask = decoder_padding_mask(ys_in_pad)
-=======
-        # TODO: Use eos_id as ignore_id.
-        #  tgt_key_padding_mask = decoder_padding_mask(ys_in_pad, ignore_id=eos_id)
-        tgt_key_padding_mask = decoder_padding_mask(ys_in_pad)
->>>>>>> 5a0b9bcb
 
         tgt = self.decoder_embed(ys_in_pad)  # (B, T) -> (B, T, F)
         tgt = self.decoder_pos(tgt)
