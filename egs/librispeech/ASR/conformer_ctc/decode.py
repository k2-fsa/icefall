--- conflicted
+++ resolved
@@ -134,12 +134,6 @@
     )
 
     parser.add_argument(
-<<<<<<< HEAD
-        "--lang-dir",
-        type=str,
-        default="data/lang_bpe_5000",
-        help="lang directory",
-=======
         "--exp-dir",
         type=str,
         default="conformer_ctc/exp",
@@ -151,7 +145,6 @@
         type=str,
         default="data/lang_bpe",
         help="The lang dir",
->>>>>>> bd7c2f76
     )
 
     return parser
@@ -160,10 +153,6 @@
 def get_params() -> AttributeDict:
     params = AttributeDict(
         {
-<<<<<<< HEAD
-            "exp_dir": Path("conformer_ctc/exp"),
-=======
->>>>>>> bd7c2f76
             "lm_dir": Path("data/lm"),
             # parameters for conformer
             "subsampling_factor": 4,
