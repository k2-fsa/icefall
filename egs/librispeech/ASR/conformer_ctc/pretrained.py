--- conflicted
+++ resolved
@@ -256,11 +256,7 @@
         params.num_decoder_layers = 0
 
     params.update(vars(args))
-<<<<<<< HEAD
     params["env_info"] = get_env_info()
-=======
-
->>>>>>> bd7c2f76
     logging.info(f"{params}")
 
     device = torch.device("cpu")
