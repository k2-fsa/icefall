--- conflicted
+++ resolved
@@ -48,11 +48,6 @@
     AttributeDict,
     encode_supervisions,
     get_alignments,
-<<<<<<< HEAD
-    get_env_info,
-=======
-    save_alignments,
->>>>>>> 769a9791
     setup_logger,
 )
 
