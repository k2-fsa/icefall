--- conflicted
+++ resolved
@@ -117,7 +117,6 @@
         - exp_dir: It specifies the directory where all training related
                    files, e.g., checkpoints, log, etc, are saved
 
-<<<<<<< HEAD
         - lr: It specifies the initial learning rate
 
         - feature_dim: The model input dim. It has to match the one used
@@ -126,10 +125,6 @@
         - weight_decay:  The weight_decay for the optimizer.
 
         - subsampling_factor:  The subsampling factor for the model.
-=======
-        - lang_dir: It contains language related input files such as
-                    "lexicon.txt"
->>>>>>> 9a6e0489
 
         - best_train_loss: Best training loss so far. It is used to select
                            the model that has the lowest training loss. It is
@@ -182,13 +177,9 @@
     params = AttributeDict(
         {
             "exp_dir": Path("conformer_ctc/exp"),
-<<<<<<< HEAD
             "feature_dim": 80,
             "weight_decay": 1e-6,
             "subsampling_factor": 4,
-=======
-            "lang_dir": Path("data/lang_bpe"),
->>>>>>> 9a6e0489
             "best_train_loss": float("inf"),
             "best_valid_loss": float("inf"),
             "best_train_epoch": -1,
