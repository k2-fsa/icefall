--- conflicted
+++ resolved
@@ -125,19 +125,19 @@
     )
 
     parser.add_argument(
-<<<<<<< HEAD
         "--num-decoder-layers",
         type=int,
         default=6,
         help="""Number of decoder layer of transformer decoder.
         Setting this to 0 will not create the decoder at all (pure CTC model)
         """,
-=======
+    )
+    
+    parser.add_argument(
         "--lr-factor",
         type=float,
         default=5.0,
         help="The lr_factor for Noam optimizer",
->>>>>>> d6050eb0
     )
 
     return parser
