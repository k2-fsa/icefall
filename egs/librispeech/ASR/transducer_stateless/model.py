# Copyright    2021  Xiaomi Corp.        (authors: Fangjun Kuang)
#
# See ../../../../LICENSE for clarification regarding multiple authors
#
# Licensed under the Apache License, Version 2.0 (the "License");
# you may not use this file except in compliance with the License.
# You may obtain a copy of the License at
#
#     http://www.apache.org/licenses/LICENSE-2.0
#
# Unless required by applicable law or agreed to in writing, software
# distributed under the License is distributed on an "AS IS" BASIS,
# WITHOUT WARRANTIES OR CONDITIONS OF ANY KIND, either express or implied.
# See the License for the specific language governing permissions and
# limitations under the License.

import random

import k2
import torch
import torch.nn as nn
from encoder_interface import EncoderInterface

from icefall.utils import add_sos


class Transducer(nn.Module):
    """It implements https://arxiv.org/pdf/1211.3711.pdf
    "Sequence Transduction with Recurrent Neural Networks"
    """

    def __init__(
        self,
        encoder: EncoderInterface,
        decoder: nn.Module,
        joiner: nn.Module,
    ):
        """
        Args:
          encoder:
            It is the transcription network in the paper. Its accepts
            two inputs: `x` of (N, T, C) and `x_lens` of shape (N,).
            It returns two tensors: `logits` of shape (N, T, C) and
            `logit_lens` of shape (N,).
          decoder:
            It is the prediction network in the paper. Its input shape
            is (N, U) and its output shape is (N, U, C). It should contain
            one attribute: `blank_id`.
          joiner:
            It has two inputs with shapes: (N, T, C) and (N, U, C). Its
            output shape is (N, T, U, C). Note that its output contains
            unnormalized probs, i.e., not processed by log-softmax.
        """
        super().__init__()
        assert isinstance(encoder, EncoderInterface), type(encoder)
        assert hasattr(decoder, "blank_id")

        self.encoder = encoder
        self.decoder = decoder
        self.joiner = joiner

    def forward(
        self,
        x: torch.Tensor,
        x_lens: torch.Tensor,
        y: k2.RaggedTensor,
        modified_transducer_prob: float = 0.0,
    ) -> torch.Tensor:
        """
        Args:
          x:
            A 3-D tensor of shape (N, T, C).
          x_lens:
            A 1-D tensor of shape (N,). It contains the number of frames in `x`
            before padding.
          y:
            A ragged tensor with 2 axes [utt][label]. It contains labels of each
            utterance.
          modified_transducer_prob:
            The probability to use modified transducer loss.
        Returns:
          Return the transducer loss.
        """
        assert x.ndim == 3, x.shape
        assert x_lens.ndim == 1, x_lens.shape
        assert y.num_axes == 2, y.num_axes

        assert x.size(0) == x_lens.size(0) == y.dim0

        encoder_out, x_lens = self.encoder(x, x_lens)
        assert torch.all(x_lens > 0)

        # Now for the decoder, i.e., the prediction network
        row_splits = y.shape.row_splits(1)
        y_lens = row_splits[1:] - row_splits[:-1]

        blank_id = self.decoder.blank_id
        sos_y = add_sos(y, sos_id=blank_id)

        sos_y_padded = sos_y.pad(mode="constant", padding_value=blank_id)
        sos_y_padded = sos_y_padded.to(torch.int64)

        decoder_out = self.decoder(sos_y_padded)

        # +1 here since a blank is prepended to each utterance.
        logits = self.joiner(
            encoder_out=encoder_out,
            decoder_out=decoder_out,
            encoder_out_len=x_lens,
            decoder_out_len=y_lens + 1,
        )

        # rnnt_loss requires 0 padded targets
        # Note: y does not start with SOS
        y_padded = y.pad(mode="constant", padding_value=0)

        # We don't put this `import` at the beginning of the file
        # as it is required only in the training, not during the
        # reference stage
        import optimized_transducer

        assert 0 <= modified_transducer_prob <= 1

        if modified_transducer_prob == 0:
            one_sym_per_frame = False
        elif random.random() < modified_transducer_prob:
            # random.random() returns a float in the range [0, 1)
            one_sym_per_frame = True
        else:
            one_sym_per_frame = False

        loss = optimized_transducer.transducer_loss(
            logits=logits,
            targets=y_padded,
            logit_lengths=x_lens,
            target_lengths=y_lens,
            blank=blank_id,
            reduction="sum",
<<<<<<< HEAD
            one_sym_per_frame=one_sym_per_frame,
=======
>>>>>>> 35ecd7e5
            from_log_softmax=False,
        )

        return loss<|MERGE_RESOLUTION|>--- conflicted
+++ resolved
@@ -136,10 +136,7 @@
             target_lengths=y_lens,
             blank=blank_id,
             reduction="sum",
-<<<<<<< HEAD
             one_sym_per_frame=one_sym_per_frame,
-=======
->>>>>>> 35ecd7e5
             from_log_softmax=False,
         )
 
