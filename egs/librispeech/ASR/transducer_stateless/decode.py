#!/usr/bin/env python3
#
# Copyright 2021 Xiaomi Corporation (Author: Fangjun Kuang)
#
# See ../../../../LICENSE for clarification regarding multiple authors
#
# Licensed under the Apache License, Version 2.0 (the "License");
# you may not use this file except in compliance with the License.
# You may obtain a copy of the License at
#
#     http://www.apache.org/licenses/LICENSE-2.0
#
# Unless required by applicable law or agreed to in writing, software
# distributed under the License is distributed on an "AS IS" BASIS,
# WITHOUT WARRANTIES OR CONDITIONS OF ANY KIND, either express or implied.
# See the License for the specific language governing permissions and
# limitations under the License.
"""
Usage:
(1) greedy search
./transducer_stateless/decode.py \
        --epoch 14 \
        --avg 7 \
        --exp-dir ./transducer_stateless/exp \
        --max-duration 100 \
        --decoding-method greedy_search

(2) beam search
./transducer_stateless/decode.py \
        --epoch 14 \
        --avg 7 \
        --exp-dir ./transducer_stateless/exp \
        --max-duration 100 \
        --decoding-method beam_search \
        --beam-size 4
"""


import argparse
import logging
from collections import defaultdict
from pathlib import Path
from typing import Dict, List, Tuple

import sentencepiece as spm
import torch
import torch.nn as nn
from asr_datamodule import LibriSpeechAsrDataModule
from beam_search import beam_search, greedy_search
from conformer import Conformer
from decoder import Decoder
from joiner import Joiner
from model import Transducer

from icefall.checkpoint import average_checkpoints, load_checkpoint
from icefall.env import get_env_info
from icefall.utils import (
    AttributeDict,
    setup_logger,
    store_transcripts,
    write_error_stats,
)


def get_parser():
    parser = argparse.ArgumentParser(
        formatter_class=argparse.ArgumentDefaultsHelpFormatter
    )

    parser.add_argument(
        "--epoch",
        type=int,
        default=20,
        help="It specifies the checkpoint to use for decoding."
        "Note: Epoch counts from 0.",
    )
    parser.add_argument(
        "--avg",
        type=int,
        default=10,
        help="Number of checkpoints to average. Automatically select "
        "consecutive checkpoints before the checkpoint specified by "
        "'--epoch'. ",
    )

    parser.add_argument(
        "--exp-dir",
        type=str,
        default="transducer_stateless/exp",
        help="The experiment dir",
    )

    parser.add_argument(
        "--bpe-model",
        type=str,
        default="data/lang_bpe_500/bpe.model",
        help="Path to the BPE model",
    )

    parser.add_argument(
        "--decoding-method",
        type=str,
        default="greedy_search",
        help="""Possible values are:
          - greedy_search
          - beam_search
        """,
    )

    parser.add_argument(
        "--beam-size",
        type=int,
        default=4,
        help="Used only when --decoding-method is beam_search",
    )

    parser.add_argument(
<<<<<<< HEAD
        "--context-size",
        type=int,
        default=2,
        help="The context size in the decoder. 1 means bigram; "
        "2 means tri-gram",
=======
        "--max-sym-per-frame",
        type=int,
        default=3,
        help="Maximum number of symbols per frame",
>>>>>>> 8187d623
    )

    return parser


def get_params() -> AttributeDict:
    params = AttributeDict(
        {
            # parameters for conformer
            "feature_dim": 80,
            "encoder_out_dim": 512,
            "subsampling_factor": 4,
            "attention_dim": 512,
            "nhead": 8,
            "dim_feedforward": 2048,
            "num_encoder_layers": 12,
            "vgg_frontend": False,
            "env_info": get_env_info(),
        }
    )
    return params


def get_encoder_model(params: AttributeDict):
    # TODO: We can add an option to switch between Conformer and Transformer
    encoder = Conformer(
        num_features=params.feature_dim,
        output_dim=params.encoder_out_dim,
        subsampling_factor=params.subsampling_factor,
        d_model=params.attention_dim,
        nhead=params.nhead,
        dim_feedforward=params.dim_feedforward,
        num_encoder_layers=params.num_encoder_layers,
        vgg_frontend=params.vgg_frontend,
    )
    return encoder


def get_decoder_model(params: AttributeDict):
    decoder = Decoder(
        vocab_size=params.vocab_size,
        embedding_dim=params.encoder_out_dim,
        blank_id=params.blank_id,
        context_size=params.context_size,
    )
    return decoder


def get_joiner_model(params: AttributeDict):
    joiner = Joiner(
        input_dim=params.encoder_out_dim,
        output_dim=params.vocab_size,
    )
    return joiner


def get_transducer_model(params: AttributeDict):
    encoder = get_encoder_model(params)
    decoder = get_decoder_model(params)
    joiner = get_joiner_model(params)

    model = Transducer(
        encoder=encoder,
        decoder=decoder,
        joiner=joiner,
    )
    return model


def decode_one_batch(
    params: AttributeDict,
    model: nn.Module,
    sp: spm.SentencePieceProcessor,
    batch: dict,
) -> Dict[str, List[List[str]]]:
    """Decode one batch and return the result in a dict. The dict has the
    following format:

        - key: It indicates the setting used for decoding. For example,
               if greedy_search is used, it would be "greedy_search"
               If beam search with a beam size of 7 is used, it would be
               "beam_7"
        - value: It contains the decoding result. `len(value)` equals to
                 batch size. `value[i]` is the decoding result for the i-th
                 utterance in the given batch.
    Args:
      params:
        It's the return value of :func:`get_params`.
      model:
        The neural model.
      sp:
        The BPE model.
      batch:
        It is the return value from iterating
        `lhotse.dataset.K2SpeechRecognitionDataset`. See its documentation
        for the format of the `batch`.
    Returns:
      Return the decoding result. See above description for the format of
      the returned dict.
    """
    device = model.device
    feature = batch["inputs"]
    assert feature.ndim == 3

    feature = feature.to(device)
    # at entry, feature is (N, T, C)

    supervisions = batch["supervisions"]
    feature_lens = supervisions["num_frames"].to(device)

    encoder_out, encoder_out_lens = model.encoder(
        x=feature, x_lens=feature_lens
    )
    hyps = []
    batch_size = encoder_out.size(0)

    for i in range(batch_size):
        # fmt: off
        encoder_out_i = encoder_out[i:i+1, :encoder_out_lens[i]]
        # fmt: on
        if params.decoding_method == "greedy_search":
            hyp = greedy_search(
                model=model,
                encoder_out=encoder_out_i,
                max_sym_per_frame=params.max_sym_per_frame,
            )
        elif params.decoding_method == "beam_search":
            hyp = beam_search(
                model=model, encoder_out=encoder_out_i, beam=params.beam_size
            )
        else:
            raise ValueError(
                f"Unsupported decoding method: {params.decoding_method}"
            )
        hyps.append(sp.decode(hyp).split())

    if params.decoding_method == "greedy_search":
        return {"greedy_search": hyps}
    else:
        return {f"beam_{params.beam_size}": hyps}


def decode_dataset(
    dl: torch.utils.data.DataLoader,
    params: AttributeDict,
    model: nn.Module,
    sp: spm.SentencePieceProcessor,
) -> Dict[str, List[Tuple[List[str], List[str]]]]:
    """Decode dataset.

    Args:
      dl:
        PyTorch's dataloader containing the dataset to decode.
      params:
        It is returned by :func:`get_params`.
      model:
        The neural model.
      sp:
        The BPE model.
    Returns:
      Return a dict, whose key may be "greedy_search" if greedy search
      is used, or it may be "beam_7" if beam size of 7 is used.
      Its value is a list of tuples. Each tuple contains two elements:
      The first is the reference transcript, and the second is the
      predicted result.
    """
    num_cuts = 0

    try:
        num_batches = len(dl)
    except TypeError:
        num_batches = "?"

    if params.decoding_method == "greedy_search":
        log_interval = 100
    else:
        log_interval = 2

    results = defaultdict(list)
    for batch_idx, batch in enumerate(dl):
        texts = batch["supervisions"]["text"]

        hyps_dict = decode_one_batch(
            params=params,
            model=model,
            sp=sp,
            batch=batch,
        )

        for name, hyps in hyps_dict.items():
            this_batch = []
            assert len(hyps) == len(texts)
            for hyp_words, ref_text in zip(hyps, texts):
                ref_words = ref_text.split()
                this_batch.append((ref_words, hyp_words))

            results[name].extend(this_batch)

        num_cuts += len(texts)

        if batch_idx % log_interval == 0:
            batch_str = f"{batch_idx}/{num_batches}"

            logging.info(
                f"batch {batch_str}, cuts processed until now is {num_cuts}"
            )
    return results


def save_results(
    params: AttributeDict,
    test_set_name: str,
    results_dict: Dict[str, List[Tuple[List[int], List[int]]]],
):
    test_set_wers = dict()
    for key, results in results_dict.items():
        recog_path = (
            params.res_dir / f"recogs-{test_set_name}-{key}-{params.suffix}.txt"
        )
        store_transcripts(filename=recog_path, texts=results)
        logging.info(f"The transcripts are stored in {recog_path}")

        # The following prints out WERs, per-word error statistics and aligned
        # ref/hyp pairs.
        errs_filename = (
            params.res_dir / f"errs-{test_set_name}-{key}-{params.suffix}.txt"
        )
        with open(errs_filename, "w") as f:
            wer = write_error_stats(
                f, f"{test_set_name}-{key}", results, enable_log=True
            )
            test_set_wers[key] = wer

        logging.info("Wrote detailed error stats to {}".format(errs_filename))

    test_set_wers = sorted(test_set_wers.items(), key=lambda x: x[1])
    errs_info = (
        params.res_dir
        / f"wer-summary-{test_set_name}-{key}-{params.suffix}.txt"
    )
    with open(errs_info, "w") as f:
        print("settings\tWER", file=f)
        for key, val in test_set_wers:
            print("{}\t{}".format(key, val), file=f)

    s = "\nFor {}, WER of different settings are:\n".format(test_set_name)
    note = "\tbest for {}".format(test_set_name)
    for key, val in test_set_wers:
        s += "{}\t{}{}\n".format(key, val, note)
        note = ""
    logging.info(s)


@torch.no_grad()
def main():
    parser = get_parser()
    LibriSpeechAsrDataModule.add_arguments(parser)
    args = parser.parse_args()
    args.exp_dir = Path(args.exp_dir)

    params = get_params()
    params.update(vars(args))

    assert params.decoding_method in ("greedy_search", "beam_search")
    params.res_dir = params.exp_dir / params.decoding_method

    params.suffix = f"epoch-{params.epoch}-avg-{params.avg}"
    if params.decoding_method == "beam_search":
        params.suffix += f"-beam-{params.beam_size}"
    else:
<<<<<<< HEAD
        params.suffix += f"-context-{params.context_size}"
=======
        params.suffix += f"-max-sym-per-frame-{params.max_sym_per_frame}"
>>>>>>> 8187d623

    setup_logger(f"{params.res_dir}/log-decode-{params.suffix}")
    logging.info("Decoding started")

    device = torch.device("cpu")
    if torch.cuda.is_available():
        device = torch.device("cuda", 0)

    logging.info(f"Device: {device}")

    sp = spm.SentencePieceProcessor()
    sp.load(params.bpe_model)

    # <blk> is defined in local/train_bpe_model.py
    params.blank_id = sp.piece_to_id("<blk>")
    params.vocab_size = sp.get_piece_size()

    logging.info(params)

    logging.info("About to create model")
    model = get_transducer_model(params)

    if params.avg == 1:
        load_checkpoint(f"{params.exp_dir}/epoch-{params.epoch}.pt", model)
    else:
        start = params.epoch - params.avg + 1
        filenames = []
        for i in range(start, params.epoch + 1):
            if start >= 0:
                filenames.append(f"{params.exp_dir}/epoch-{i}.pt")
        logging.info(f"averaging {filenames}")
        model.to(device)
        model.load_state_dict(average_checkpoints(filenames, device=device))

    model.to(device)
    model.eval()
    model.device = device

    num_param = sum([p.numel() for p in model.parameters()])
    logging.info(f"Number of model parameters: {num_param}")

    librispeech = LibriSpeechAsrDataModule(args)

    test_clean_cuts = librispeech.test_clean_cuts()
    test_other_cuts = librispeech.test_other_cuts()

    test_clean_dl = librispeech.test_dataloaders(test_clean_cuts)
    test_other_dl = librispeech.test_dataloaders(test_other_cuts)

    test_sets = ["test-clean", "test-other"]
    test_dl = [test_clean_dl, test_other_dl]

    for test_set, test_dl in zip(test_sets, test_dl):
        results_dict = decode_dataset(
            dl=test_dl,
            params=params,
            model=model,
            sp=sp,
        )

        save_results(
            params=params,
            test_set_name=test_set,
            results_dict=results_dict,
        )

    logging.info("Done!")


torch.set_num_threads(1)
torch.set_num_interop_threads(1)

if __name__ == "__main__":
    main()<|MERGE_RESOLUTION|>--- conflicted
+++ resolved
@@ -115,18 +115,17 @@
     )
 
     parser.add_argument(
-<<<<<<< HEAD
         "--context-size",
         type=int,
         default=2,
         help="The context size in the decoder. 1 means bigram; "
         "2 means tri-gram",
-=======
+    )
+    parser.add_argument(
         "--max-sym-per-frame",
         type=int,
         default=3,
         help="Maximum number of symbols per frame",
->>>>>>> 8187d623
     )
 
     return parser
@@ -397,11 +396,8 @@
     if params.decoding_method == "beam_search":
         params.suffix += f"-beam-{params.beam_size}"
     else:
-<<<<<<< HEAD
         params.suffix += f"-context-{params.context_size}"
-=======
         params.suffix += f"-max-sym-per-frame-{params.max_sym_per_frame}"
->>>>>>> 8187d623
 
     setup_logger(f"{params.res_dir}/log-decode-{params.suffix}")
     logging.info("Decoding started")
