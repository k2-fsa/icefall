--- conflicted
+++ resolved
@@ -83,14 +83,10 @@
     beam: float,
     max_states: int,
     max_contexts: int,
-<<<<<<< HEAD
-    use_max: bool = False,
-=======
     num_paths: int,
     ref_texts: List[List[int]],
     use_double_scores: bool = True,
     nbest_scale: float = 0.5,
->>>>>>> c9d84aeb
 ) -> List[List[int]]:
     """It limits the maximum number of symbols per frame to 1.
 
@@ -118,11 +114,6 @@
         Max states per stream per frame.
       max_contexts:
         Max contexts pre stream per frame.
-<<<<<<< HEAD
-      use_max:
-        True to use max operation to select the hypothesis with the largest
-        log_prob when there are duplicate hypotheses; False to use log-add.
-=======
       num_paths:
         Number of paths to extract from the decoded lattice.
       ref_texts:
@@ -136,7 +127,6 @@
         It's the scale applied to the lattice.scores. A smaller value
         yields more unique paths.
 
->>>>>>> c9d84aeb
     Returns:
       Return the decoded result.
     """
@@ -243,11 +233,7 @@
         # (shape.NumElements(), 1, encoder_out_dim)
         # fmt: off
         current_encoder_out = torch.index_select(
-<<<<<<< HEAD
-            encoder_out[:, t:t + 1, :], 0, shape.row_ids(1).long()
-=======
             encoder_out[:, t:t + 1, :], 0, shape.row_ids(1).to(torch.int64)
->>>>>>> c9d84aeb
             # in some old versions of pytorch, the type of index requires
             # to be LongTensor. In the newest version of pytorch, the type
             # of index can be IntTensor or LongTensor. For supporting the
@@ -264,71 +250,7 @@
     decoding_streams.terminate_and_flush_to_streams()
     lattice = decoding_streams.format_output(encoder_out_lens.tolist())
 
-<<<<<<< HEAD
-    if use_max:
-        best_path = one_best_decoding(lattice)
-        hyps = get_texts(best_path)
-        return hyps
-    else:
-        num_paths = 200
-        use_double_scores = True
-        nbest_scale = 0.8
-
-        nbest = Nbest.from_lattice(
-            lattice=lattice,
-            num_paths=num_paths,
-            use_double_scores=use_double_scores,
-            nbest_scale=nbest_scale,
-        )
-        # The following code is modified from nbest.intersect()
-        word_fsa = k2.invert(nbest.fsa)
-        if hasattr(lattice, "aux_labels"):
-            # delete token IDs as it is not needed
-            del word_fsa.aux_labels
-        word_fsa.scores.zero_()
-
-        word_fsa_with_epsilon_loops = k2.linear_fsa_with_self_loops(word_fsa)
-        path_to_utt_map = nbest.shape.row_ids(1)
-
-        if hasattr(lattice, "aux_labels"):
-            # lattice has token IDs as labels and word IDs as aux_labels.
-            # inv_lattice has word IDs as labels and token IDs as aux_labels
-            inv_lattice = k2.invert(lattice)
-            inv_lattice = k2.arc_sort(inv_lattice)
-        else:
-            inv_lattice = k2.arc_sort(lattice)
-
-        if inv_lattice.shape[0] == 1:
-            path_lattice = k2.intersect_device(
-                inv_lattice,
-                word_fsa_with_epsilon_loops,
-                b_to_a_map=torch.zeros_like(path_to_utt_map),
-                sorted_match_a=True,
-            )
-        else:
-            path_lattice = k2.intersect_device(
-                inv_lattice,
-                word_fsa_with_epsilon_loops,
-                b_to_a_map=path_to_utt_map,
-                sorted_match_a=True,
-            )
-
-        # path_lattice has word IDs as labels and token IDs as aux_labels
-        path_lattice = k2.top_sort(k2.connect(path_lattice))
-
-        tot_scores = path_lattice.get_tot_scores(
-            use_double_scores=use_double_scores, log_semiring=True
-        )
-
-        ragged_tot_scores = k2.RaggedTensor(nbest.shape, tot_scores)
-        best_hyp_indexes = ragged_tot_scores.argmax()
-
-        best_path = k2.index_fsa(nbest.fsa, best_hyp_indexes)
-        hyps = get_texts(best_path)
-        return hyps
-=======
     return lattice
->>>>>>> c9d84aeb
 
 
 def greedy_search(
@@ -390,11 +312,7 @@
         # logits is (1, 1, 1, vocab_size)
 
         y = logits.argmax().item()
-<<<<<<< HEAD
-        if y != blank_id and y != unk_id:
-=======
         if y not in (blank_id, unk_id):
->>>>>>> c9d84aeb
             hyp.append(y)
             decoder_input = torch.tensor(
                 [hyp[-context_size:]], device=device
@@ -443,11 +361,7 @@
     device = next(model.parameters()).device
 
     blank_id = model.decoder.blank_id
-<<<<<<< HEAD
-    unk_id = model.decoder.unk_id
-=======
     unk_id = getattr(model, "unk_id", blank_id)
->>>>>>> c9d84aeb
     context_size = model.decoder.context_size
 
     batch_size_list = packed_encoder_out.batch_sizes.tolist()
@@ -487,11 +401,7 @@
         y = logits.argmax(dim=1).tolist()
         emitted = False
         for i, v in enumerate(y):
-<<<<<<< HEAD
-            if v != blank_id and v != unk_id:
-=======
             if v not in (blank_id, unk_id):
->>>>>>> c9d84aeb
                 hyps[i].append(v)
                 emitted = True
         if emitted:
@@ -708,11 +618,7 @@
     )
 
     blank_id = model.decoder.blank_id
-<<<<<<< HEAD
-    unk_id = model.decoder.unk_id
-=======
     unk_id = getattr(model, "unk_id", blank_id)
->>>>>>> c9d84aeb
     context_size = model.decoder.context_size
     device = next(model.parameters()).device
 
@@ -809,11 +715,7 @@
 
                 new_ys = hyp.ys[:]
                 new_token = topk_token_indexes[k]
-<<<<<<< HEAD
-                if new_token != blank_id and new_token != unk_id:
-=======
                 if new_token not in (blank_id, unk_id):
->>>>>>> c9d84aeb
                     new_ys.append(new_token)
 
                 new_log_prob = topk_log_probs[k]
@@ -864,11 +766,7 @@
     # support only batch_size == 1 for now
     assert encoder_out.size(0) == 1, encoder_out.size(0)
     blank_id = model.decoder.blank_id
-<<<<<<< HEAD
-    unk_id = model.decoder.unk_id
-=======
     unk_id = getattr(model, "unk_id", blank_id)
->>>>>>> c9d84aeb
     context_size = model.decoder.context_size
 
     device = next(model.parameters()).device
@@ -937,11 +835,7 @@
             hyp = A[topk_hyp_indexes[i]]
             new_ys = hyp.ys[:]
             new_token = topk_token_indexes[i]
-<<<<<<< HEAD
-            if new_token != blank_id and new_token != unk_id:
-=======
             if new_token not in (blank_id, unk_id):
->>>>>>> c9d84aeb
                 new_ys.append(new_token)
             new_log_prob = topk_log_probs[i]
             new_hyp = Hypothesis(ys=new_ys, log_prob=new_log_prob)
@@ -982,11 +876,7 @@
     # support only batch_size == 1 for now
     assert encoder_out.size(0) == 1, encoder_out.size(0)
     blank_id = model.decoder.blank_id
-<<<<<<< HEAD
-    unk_id = model.decoder.unk_id
-=======
     unk_id = getattr(model, "unk_id", blank_id)
->>>>>>> c9d84aeb
     context_size = model.decoder.context_size
 
     device = next(model.parameters()).device
@@ -1072,11 +962,7 @@
             # Second, process other non-blank labels
             values, indices = log_prob.topk(beam + 1)
             for i, v in zip(indices.tolist(), values.tolist()):
-<<<<<<< HEAD
-                if i == blank_id or i == unk_id:
-=======
                 if i in (blank_id, unk_id):
->>>>>>> c9d84aeb
                     continue
                 new_ys = y_star.ys + [i]
                 new_log_prob = y_star.log_prob + v
