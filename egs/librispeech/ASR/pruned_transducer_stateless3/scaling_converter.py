# Copyright    2022  Xiaomi Corp.        (authors: Fangjun Kuang)
#
# See ../../../../LICENSE for clarification regarding multiple authors
#
# Licensed under the Apache License, Version 2.0 (the "License");
# you may not use this file except in compliance with the License.
# You may obtain a copy of the License at
#
#     http://www.apache.org/licenses/LICENSE-2.0
#
# Unless required by applicable law or agreed to in writing, software
# distributed under the License is distributed on an "AS IS" BASIS,
# WITHOUT WARRANTIES OR CONDITIONS OF ANY KIND, either express or implied.
# See the License for the specific language governing permissions and
# limitations under the License.

"""
This file provides functions to convert `ScaledLinear`, `ScaledConv1d`,
`ScaledConv2d`, and `ScaledEmbedding` to their non-scaled counterparts:
`nn.Linear`, `nn.Conv1d`, `nn.Conv2d`, and `nn.Embedding`.

The scaled version are required only in the training time. It simplifies our
life by converting them to their non-scaled version during inference.
"""

import copy
import re
from typing import List

import torch
import torch.nn as nn
from scaling import (
<<<<<<< HEAD
    ActivationBalancer,
=======
    BasicNorm,
>>>>>>> 1c07d2fb
    ScaledConv1d,
    ScaledConv2d,
    ScaledEmbedding,
    ScaledLinear,
    ScaledLSTM,
)


class NonScaledNorm(nn.Module):
    """See BasicNorm for doc"""

    def __init__(
        self,
        num_channels: int,
        eps_exp: float,
        channel_dim: int = -1,  # CAUTION: see documentation.
    ):
        super().__init__()
        self.num_channels = num_channels
        self.channel_dim = channel_dim
        self.eps_exp = eps_exp

    def forward(self, x: torch.Tensor) -> torch.Tensor:
        if not torch.jit.is_tracing():
            assert x.shape[self.channel_dim] == self.num_channels
        scales = (
            torch.mean(x * x, dim=self.channel_dim, keepdim=True) + self.eps_exp
        ).pow(-0.5)
        return x * scales


def scaled_linear_to_linear(scaled_linear: ScaledLinear) -> nn.Linear:
    """Convert an instance of ScaledLinear to nn.Linear.

    Args:
      scaled_linear:
        The layer to be converted.
    Returns:
      Return a linear layer. It satisfies:

        scaled_linear(x) == linear(x)

      for any given input tensor `x`.
    """
    assert isinstance(scaled_linear, ScaledLinear), type(scaled_linear)

    weight = scaled_linear.get_weight()
    bias = scaled_linear.get_bias()
    has_bias = bias is not None

    linear = torch.nn.Linear(
        in_features=scaled_linear.in_features,
        out_features=scaled_linear.out_features,
        bias=True,  # otherwise, it throws errors when converting to PNNX format
        # device=weight.device,  # Pytorch version before v1.9.0 does not has
        # this argument. Comment out for now, we will
        # see if it will raise error for versions
        # after v1.9.0
    )
    linear.weight.data.copy_(weight)

    if has_bias:
        linear.bias.data.copy_(bias)
    else:
        linear.bias.data.zero_()

    return linear


def scaled_conv1d_to_conv1d(scaled_conv1d: ScaledConv1d) -> nn.Conv1d:
    """Convert an instance of ScaledConv1d to nn.Conv1d.

    Args:
      scaled_conv1d:
        The layer to be converted.
    Returns:
      Return an instance of nn.Conv1d that has the same `forward()` behavior
      of the given `scaled_conv1d`.
    """
    assert isinstance(scaled_conv1d, ScaledConv1d), type(scaled_conv1d)

    weight = scaled_conv1d.get_weight()
    bias = scaled_conv1d.get_bias()
    has_bias = bias is not None

    conv1d = nn.Conv1d(
        in_channels=scaled_conv1d.in_channels,
        out_channels=scaled_conv1d.out_channels,
        kernel_size=scaled_conv1d.kernel_size,
        stride=scaled_conv1d.stride,
        padding=scaled_conv1d.padding,
        dilation=scaled_conv1d.dilation,
        groups=scaled_conv1d.groups,
        bias=scaled_conv1d.bias is not None,
        padding_mode=scaled_conv1d.padding_mode,
    )

    conv1d.weight.data.copy_(weight)
    if has_bias:
        conv1d.bias.data.copy_(bias)

    return conv1d


def scaled_conv2d_to_conv2d(scaled_conv2d: ScaledConv2d) -> nn.Conv2d:
    """Convert an instance of ScaledConv2d to nn.Conv2d.

    Args:
      scaled_conv2d:
        The layer to be converted.
    Returns:
      Return an instance of nn.Conv2d that has the same `forward()` behavior
      of the given `scaled_conv2d`.
    """
    assert isinstance(scaled_conv2d, ScaledConv2d), type(scaled_conv2d)

    weight = scaled_conv2d.get_weight()
    bias = scaled_conv2d.get_bias()
    has_bias = bias is not None

    conv2d = nn.Conv2d(
        in_channels=scaled_conv2d.in_channels,
        out_channels=scaled_conv2d.out_channels,
        kernel_size=scaled_conv2d.kernel_size,
        stride=scaled_conv2d.stride,
        padding=scaled_conv2d.padding,
        dilation=scaled_conv2d.dilation,
        groups=scaled_conv2d.groups,
        bias=scaled_conv2d.bias is not None,
        padding_mode=scaled_conv2d.padding_mode,
    )

    conv2d.weight.data.copy_(weight)
    if has_bias:
        conv2d.bias.data.copy_(bias)

    return conv2d


def scaled_embedding_to_embedding(
    scaled_embedding: ScaledEmbedding,
) -> nn.Embedding:
    """Convert an instance of ScaledEmbedding to nn.Embedding.

    Args:
      scaled_embedding:
        The layer to be converted.
    Returns:
      Return an instance of nn.Embedding that has the same `forward()` behavior
      of the given `scaled_embedding`.
    """
    assert isinstance(scaled_embedding, ScaledEmbedding), type(scaled_embedding)
    embedding = nn.Embedding(
        num_embeddings=scaled_embedding.num_embeddings,
        embedding_dim=scaled_embedding.embedding_dim,
        padding_idx=scaled_embedding.padding_idx,
        scale_grad_by_freq=scaled_embedding.scale_grad_by_freq,
        sparse=scaled_embedding.sparse,
    )
    weight = scaled_embedding.weight
    scale = scaled_embedding.scale

    embedding.weight.data.copy_(weight * scale.exp())

    return embedding


def convert_basic_norm(basic_norm: BasicNorm) -> NonScaledNorm:
    assert isinstance(basic_norm, BasicNorm), type(BasicNorm)
    norm = NonScaledNorm(
        num_channels=basic_norm.num_channels,
        eps_exp=basic_norm.eps.data.exp().item(),
        channel_dim=basic_norm.channel_dim,
    )
    return norm


def scaled_lstm_to_lstm(scaled_lstm: ScaledLSTM) -> nn.LSTM:
    """Convert an instance of ScaledLSTM to nn.LSTM.

    Args:
      scaled_lstm:
        The layer to be converted.
    Returns:
      Return an instance of nn.LSTM that has the same `forward()` behavior
      of the given `scaled_lstm`.
    """
    assert isinstance(scaled_lstm, ScaledLSTM), type(scaled_lstm)
    lstm = nn.LSTM(
        input_size=scaled_lstm.input_size,
        hidden_size=scaled_lstm.hidden_size,
        num_layers=scaled_lstm.num_layers,
        bias=scaled_lstm.bias,
        batch_first=scaled_lstm.batch_first,
        dropout=scaled_lstm.dropout,
        bidirectional=scaled_lstm.bidirectional,
        proj_size=scaled_lstm.proj_size,
    )

    assert lstm._flat_weights_names == scaled_lstm._flat_weights_names
    for idx in range(len(scaled_lstm._flat_weights_names)):
        scaled_weight = (
            scaled_lstm._flat_weights[idx] * scaled_lstm._scales[idx].exp()
        )
        lstm._flat_weights[idx].data.copy_(scaled_weight)

    return lstm


# Copied from https://pytorch.org/docs/1.9.0/_modules/torch/nn/modules/module.html#Module.get_submodule  # noqa
# get_submodule was added to nn.Module at v1.9.0
def get_submodule(model, target):
    if target == "":
        return model
    atoms: List[str] = target.split(".")
    mod: torch.nn.Module = model
    for item in atoms:
        if not hasattr(mod, item):
            raise AttributeError(
                mod._get_name() + " has no " "attribute `" + item + "`"
            )
        mod = getattr(mod, item)
        if not isinstance(mod, torch.nn.Module):
            raise AttributeError("`" + item + "` is not " "an nn.Module")
    return mod


def convert_scaled_to_non_scaled(model: nn.Module, inplace: bool = False):
    """Convert `ScaledLinear`, `ScaledConv1d`, and `ScaledConv2d`
    in the given modle to their unscaled version `nn.Linear`, `nn.Conv1d`,
    and `nn.Conv2d`.

    Args:
      model:
        The model to be converted.
      inplace:
        If True, the input model is modified inplace.
        If False, the input model is copied and we modify the copied version.
    Return:
      Return a model without scaled layers.
    """
    if not inplace:
        model = copy.deepcopy(model)

    excluded_patterns = r"self_attn\.(in|out)_proj"
    p = re.compile(excluded_patterns)

    d = {}
    for name, m in model.named_modules():
        if isinstance(m, ScaledLinear):
            if p.search(name) is not None:
                continue
            d[name] = scaled_linear_to_linear(m)
        elif isinstance(m, ScaledConv1d):
            d[name] = scaled_conv1d_to_conv1d(m)
        elif isinstance(m, ScaledConv2d):
            d[name] = scaled_conv2d_to_conv2d(m)
        elif isinstance(m, ScaledEmbedding):
            d[name] = scaled_embedding_to_embedding(m)
        elif isinstance(m, BasicNorm):
            d[name] = convert_basic_norm(m)
        elif isinstance(m, ScaledLSTM):
            d[name] = scaled_lstm_to_lstm(m)
        elif isinstance(m, ActivationBalancer):
            d[name] = nn.Identity()

    for k, v in d.items():
        if "." in k:
            parent, child = k.rsplit(".", maxsplit=1)
            setattr(get_submodule(model, parent), child, v)
        else:
            setattr(model, k, v)

    return model<|MERGE_RESOLUTION|>--- conflicted
+++ resolved
@@ -30,11 +30,8 @@
 import torch
 import torch.nn as nn
 from scaling import (
-<<<<<<< HEAD
     ActivationBalancer,
-=======
     BasicNorm,
->>>>>>> 1c07d2fb
     ScaledConv1d,
     ScaledConv2d,
     ScaledEmbedding,
