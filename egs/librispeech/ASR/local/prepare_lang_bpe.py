--- conflicted
+++ resolved
@@ -21,17 +21,10 @@
 """
 
 This script takes as input `lang_dir`, which should contain::
-<<<<<<< HEAD
 
     - lang_dir/bpe.model,
     - lang_dir/words.txt
 
-=======
-
-    - lang_dir/bpe.model,
-    - lang_dir/words.txt
-
->>>>>>> 455693ae
 and generates the following files in the directory `lang_dir`:
 
     - lexicon.txt
