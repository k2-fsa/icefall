--- conflicted
+++ resolved
@@ -670,16 +670,6 @@
         params.batch_idx_train += 1
         batch_size = len(batch["supervisions"]["text"])
 
-<<<<<<< HEAD
-        loss, loss_info = compute_loss(
-            params=params,
-            model=model,
-            sp=sp,
-            batch=batch,
-            is_training=True,
-            warmup=(params.batch_idx_train / params.model_warm_step),
-        )
-=======
         with torch.cuda.amp.autocast(enabled=params.use_fp16):
             loss, loss_info = compute_loss(
                 params=params,
@@ -689,7 +679,6 @@
                 is_training=True,
                 warmup=(params.batch_idx_train / params.model_warm_step)
             )
->>>>>>> 8cb727e2
         # summary stats
         tot_loss = (tot_loss * (1 - 1 / params.reset_interval)) + loss_info
 
@@ -738,11 +727,7 @@
 
             if tb_writer is not None:
                 tb_writer.add_scalar(
-<<<<<<< HEAD
-                    "train/learning_rate", params.batch_idx_train
-=======
                         "train/learning_rate", cur_lr, params.batch_idx_train
->>>>>>> 8cb727e2
                 )
 
                 loss_info.write_summary(
@@ -967,16 +952,6 @@
             # warmup = 0.0 is so that the derivs for the pruned loss stay zero
             # (i.e. are not remembered by the decaying-average in adam), because
             # we want to avoid these params being subject to shrinkage in adam.
-<<<<<<< HEAD
-            loss, _ = compute_loss(
-                params=params,
-                model=model,
-                sp=sp,
-                batch=batch,
-                is_training=True,
-                warmup=0.0,
-            )
-=======
             with torch.cuda.amp.autocast(enabled=params.use_fp16):
                 loss, _ = compute_loss(
                     params=params,
@@ -986,7 +961,6 @@
                     is_training=True,
                     warmup = 0.0
                 )
->>>>>>> 8cb727e2
             loss.backward()
             optimizer.step()
             optimizer.zero_grad()
