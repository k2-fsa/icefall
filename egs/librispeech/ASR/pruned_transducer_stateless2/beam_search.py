# Copyright    2021  Xiaomi Corp.        (authors: Fangjun Kuang
#                                                  Xiaoyu Yang)
#
# See ../../../../LICENSE for clarification regarding multiple authors
#
# Licensed under the Apache License, Version 2.0 (the "License");
# you may not use this file except in compliance with the License.
# You may obtain a copy of the License at
#
#     http://www.apache.org/licenses/LICENSE-2.0
#
# Unless required by applicable law or agreed to in writing, software
# distributed under the License is distributed on an "AS IS" BASIS,
# WITHOUT WARRANTIES OR CONDITIONS OF ANY KIND, either express or implied.
# See the License for the specific language governing permissions and
# limitations under the License.

import warnings
from dataclasses import dataclass, field
from typing import Dict, List, Optional, Tuple, Union

import k2
import sentencepiece as spm
import torch
from model import Transducer

from icefall import NgramLm, NgramLmStateCost
from icefall.decode import Nbest, one_best_decoding
from icefall.rnn_lm.model import RnnLmModel
from icefall.utils import (
    DecodingResults,
    add_eos,
    add_sos,
    get_texts,
    get_texts_with_timestamp,
)


def fast_beam_search_one_best(
    model: Transducer,
    decoding_graph: k2.Fsa,
    encoder_out: torch.Tensor,
    encoder_out_lens: torch.Tensor,
    beam: float,
    max_states: int,
    max_contexts: int,
    temperature: float = 1.0,
    return_timestamps: bool = False,
) -> Union[List[List[int]], DecodingResults]:
    """It limits the maximum number of symbols per frame to 1.

    A lattice is first obtained using fast beam search, and then
    the shortest path within the lattice is used as the final output.

    Args:
      model:
        An instance of `Transducer`.
      decoding_graph:
        Decoding graph used for decoding, may be a TrivialGraph or a LG.
      encoder_out:
        A tensor of shape (N, T, C) from the encoder.
      encoder_out_lens:
        A tensor of shape (N,) containing the number of frames in `encoder_out`
        before padding.
      beam:
        Beam value, similar to the beam used in Kaldi..
      max_states:
        Max states per stream per frame.
      max_contexts:
        Max contexts pre stream per frame.
      temperature:
        Softmax temperature.
      return_timestamps:
        Whether to return timestamps.
    Returns:
      If return_timestamps is False, return the decoded result.
      Else, return a DecodingResults object containing
      decoded result and corresponding timestamps.
    """
    lattice = fast_beam_search(
        model=model,
        decoding_graph=decoding_graph,
        encoder_out=encoder_out,
        encoder_out_lens=encoder_out_lens,
        beam=beam,
        max_states=max_states,
        max_contexts=max_contexts,
        temperature=temperature,
    )

    best_path = one_best_decoding(lattice)

    if not return_timestamps:
        return get_texts(best_path)
    else:
        return get_texts_with_timestamp(best_path)


def fast_beam_search_nbest_LG(
    model: Transducer,
    decoding_graph: k2.Fsa,
    encoder_out: torch.Tensor,
    encoder_out_lens: torch.Tensor,
    beam: float,
    max_states: int,
    max_contexts: int,
    num_paths: int,
    nbest_scale: float = 0.5,
    use_double_scores: bool = True,
    temperature: float = 1.0,
    return_timestamps: bool = False,
) -> Union[List[List[int]], DecodingResults]:
    """It limits the maximum number of symbols per frame to 1.

    The process to get the results is:
     - (1) Use fast beam search to get a lattice
     - (2) Select `num_paths` paths from the lattice using k2.random_paths()
     - (3) Unique the selected paths
     - (4) Intersect the selected paths with the lattice and compute the
           shortest path from the intersection result
     - (5) The path with the largest score is used as the decoding output.

    Args:
      model:
        An instance of `Transducer`.
      decoding_graph:
        Decoding graph used for decoding, may be a TrivialGraph or a LG.
      encoder_out:
        A tensor of shape (N, T, C) from the encoder.
      encoder_out_lens:
        A tensor of shape (N,) containing the number of frames in `encoder_out`
        before padding.
      beam:
        Beam value, similar to the beam used in Kaldi..
      max_states:
        Max states per stream per frame.
      max_contexts:
        Max contexts pre stream per frame.
      num_paths:
        Number of paths to extract from the decoded lattice.
      nbest_scale:
        It's the scale applied to the lattice.scores. A smaller value
        yields more unique paths.
      use_double_scores:
        True to use double precision for computation. False to use
        single precision.
      temperature:
        Softmax temperature.
      return_timestamps:
        Whether to return timestamps.
    Returns:
      If return_timestamps is False, return the decoded result.
      Else, return a DecodingResults object containing
      decoded result and corresponding timestamps.
    """
    lattice = fast_beam_search(
        model=model,
        decoding_graph=decoding_graph,
        encoder_out=encoder_out,
        encoder_out_lens=encoder_out_lens,
        beam=beam,
        max_states=max_states,
        max_contexts=max_contexts,
        temperature=temperature,
    )

    nbest = Nbest.from_lattice(
        lattice=lattice,
        num_paths=num_paths,
        use_double_scores=use_double_scores,
        nbest_scale=nbest_scale,
    )

    # The following code is modified from nbest.intersect()
    word_fsa = k2.invert(nbest.fsa)
    if hasattr(lattice, "aux_labels"):
        # delete token IDs as it is not needed
        del word_fsa.aux_labels
    word_fsa.scores.zero_()
    word_fsa_with_epsilon_loops = k2.linear_fsa_with_self_loops(word_fsa)
    path_to_utt_map = nbest.shape.row_ids(1)

    if hasattr(lattice, "aux_labels"):
        # lattice has token IDs as labels and word IDs as aux_labels.
        # inv_lattice has word IDs as labels and token IDs as aux_labels
        inv_lattice = k2.invert(lattice)
        inv_lattice = k2.arc_sort(inv_lattice)
    else:
        inv_lattice = k2.arc_sort(lattice)

    if inv_lattice.shape[0] == 1:
        path_lattice = k2.intersect_device(
            inv_lattice,
            word_fsa_with_epsilon_loops,
            b_to_a_map=torch.zeros_like(path_to_utt_map),
            sorted_match_a=True,
        )
    else:
        path_lattice = k2.intersect_device(
            inv_lattice,
            word_fsa_with_epsilon_loops,
            b_to_a_map=path_to_utt_map,
            sorted_match_a=True,
        )

    # path_lattice has word IDs as labels and token IDs as aux_labels
    path_lattice = k2.top_sort(k2.connect(path_lattice))
    tot_scores = path_lattice.get_tot_scores(
        use_double_scores=use_double_scores,
        log_semiring=True,  # Note: we always use True
    )
    # See https://github.com/k2-fsa/icefall/pull/420 for why
    # we always use log_semiring=True

    ragged_tot_scores = k2.RaggedTensor(nbest.shape, tot_scores)
    best_hyp_indexes = ragged_tot_scores.argmax()
    best_path = k2.index_fsa(nbest.fsa, best_hyp_indexes)

    if not return_timestamps:
        return get_texts(best_path)
    else:
        return get_texts_with_timestamp(best_path)


def fast_beam_search_nbest(
    model: Transducer,
    decoding_graph: k2.Fsa,
    encoder_out: torch.Tensor,
    encoder_out_lens: torch.Tensor,
    beam: float,
    max_states: int,
    max_contexts: int,
    num_paths: int,
    nbest_scale: float = 0.5,
    use_double_scores: bool = True,
    temperature: float = 1.0,
    return_timestamps: bool = False,
) -> Union[List[List[int]], DecodingResults]:
    """It limits the maximum number of symbols per frame to 1.

    The process to get the results is:
     - (1) Use fast beam search to get a lattice
     - (2) Select `num_paths` paths from the lattice using k2.random_paths()
     - (3) Unique the selected paths
     - (4) Intersect the selected paths with the lattice and compute the
           shortest path from the intersection result
     - (5) The path with the largest score is used as the decoding output.

    Args:
      model:
        An instance of `Transducer`.
      decoding_graph:
        Decoding graph used for decoding, may be a TrivialGraph or a LG.
      encoder_out:
        A tensor of shape (N, T, C) from the encoder.
      encoder_out_lens:
        A tensor of shape (N,) containing the number of frames in `encoder_out`
        before padding.
      beam:
        Beam value, similar to the beam used in Kaldi..
      max_states:
        Max states per stream per frame.
      max_contexts:
        Max contexts pre stream per frame.
      num_paths:
        Number of paths to extract from the decoded lattice.
      nbest_scale:
        It's the scale applied to the lattice.scores. A smaller value
        yields more unique paths.
      use_double_scores:
        True to use double precision for computation. False to use
        single precision.
      temperature:
        Softmax temperature.
      return_timestamps:
        Whether to return timestamps.
    Returns:
      If return_timestamps is False, return the decoded result.
      Else, return a DecodingResults object containing
      decoded result and corresponding timestamps.
    """
    lattice = fast_beam_search(
        model=model,
        decoding_graph=decoding_graph,
        encoder_out=encoder_out,
        encoder_out_lens=encoder_out_lens,
        beam=beam,
        max_states=max_states,
        max_contexts=max_contexts,
        temperature=temperature,
    )

    nbest = Nbest.from_lattice(
        lattice=lattice,
        num_paths=num_paths,
        use_double_scores=use_double_scores,
        nbest_scale=nbest_scale,
    )

    # at this point, nbest.fsa.scores are all zeros.

    nbest = nbest.intersect(lattice)
    # Now nbest.fsa.scores contains acoustic scores

    max_indexes = nbest.tot_scores().argmax()

    best_path = k2.index_fsa(nbest.fsa, max_indexes)

    if not return_timestamps:
        return get_texts(best_path)
    else:
        return get_texts_with_timestamp(best_path)


def fast_beam_search_nbest_oracle(
    model: Transducer,
    decoding_graph: k2.Fsa,
    encoder_out: torch.Tensor,
    encoder_out_lens: torch.Tensor,
    beam: float,
    max_states: int,
    max_contexts: int,
    num_paths: int,
    ref_texts: List[List[int]],
    use_double_scores: bool = True,
    nbest_scale: float = 0.5,
    temperature: float = 1.0,
    return_timestamps: bool = False,
) -> Union[List[List[int]], DecodingResults]:
    """It limits the maximum number of symbols per frame to 1.

    A lattice is first obtained using fast beam search, and then
    we select `num_paths` linear paths from the lattice. The path
    that has the minimum edit distance with the given reference transcript
    is used as the output.

    This is the best result we can achieve for any nbest based rescoring
    methods.

    Args:
      model:
        An instance of `Transducer`.
      decoding_graph:
        Decoding graph used for decoding, may be a TrivialGraph or a LG.
      encoder_out:
        A tensor of shape (N, T, C) from the encoder.
      encoder_out_lens:
        A tensor of shape (N,) containing the number of frames in `encoder_out`
        before padding.
      beam:
        Beam value, similar to the beam used in Kaldi..
      max_states:
        Max states per stream per frame.
      max_contexts:
        Max contexts pre stream per frame.
      num_paths:
        Number of paths to extract from the decoded lattice.
      ref_texts:
        A list-of-list of integers containing the reference transcripts.
        If the decoding_graph is a trivial_graph, the integer ID is the
        BPE token ID.
      use_double_scores:
        True to use double precision for computation. False to use
        single precision.
      nbest_scale:
        It's the scale applied to the lattice.scores. A smaller value
        yields more unique paths.
      temperature:
        Softmax temperature.
      return_timestamps:
        Whether to return timestamps.
    Returns:
      If return_timestamps is False, return the decoded result.
      Else, return a DecodingResults object containing
      decoded result and corresponding timestamps.
    """
    lattice = fast_beam_search(
        model=model,
        decoding_graph=decoding_graph,
        encoder_out=encoder_out,
        encoder_out_lens=encoder_out_lens,
        beam=beam,
        max_states=max_states,
        max_contexts=max_contexts,
        temperature=temperature,
    )

    nbest = Nbest.from_lattice(
        lattice=lattice,
        num_paths=num_paths,
        use_double_scores=use_double_scores,
        nbest_scale=nbest_scale,
    )

    hyps = nbest.build_levenshtein_graphs()
    refs = k2.levenshtein_graph(ref_texts, device=hyps.device)

    levenshtein_alignment = k2.levenshtein_alignment(
        refs=refs,
        hyps=hyps,
        hyp_to_ref_map=nbest.shape.row_ids(1),
        sorted_match_ref=True,
    )

    tot_scores = levenshtein_alignment.get_tot_scores(
        use_double_scores=False, log_semiring=False
    )
    ragged_tot_scores = k2.RaggedTensor(nbest.shape, tot_scores)

    max_indexes = ragged_tot_scores.argmax()

    best_path = k2.index_fsa(nbest.fsa, max_indexes)

    if not return_timestamps:
        return get_texts(best_path)
    else:
        return get_texts_with_timestamp(best_path)


def fast_beam_search(
    model: Transducer,
    decoding_graph: k2.Fsa,
    encoder_out: torch.Tensor,
    encoder_out_lens: torch.Tensor,
    beam: float,
    max_states: int,
    max_contexts: int,
    temperature: float = 1.0,
) -> k2.Fsa:
    """It limits the maximum number of symbols per frame to 1.

    Args:
      model:
        An instance of `Transducer`.
      decoding_graph:
        Decoding graph used for decoding, may be a TrivialGraph or a LG.
      encoder_out:
        A tensor of shape (N, T, C) from the encoder.
      encoder_out_lens:
        A tensor of shape (N,) containing the number of frames in `encoder_out`
        before padding.
      beam:
        Beam value, similar to the beam used in Kaldi..
      max_states:
        Max states per stream per frame.
      max_contexts:
        Max contexts pre stream per frame.
      temperature:
        Softmax temperature.
    Returns:
      Return an FsaVec with axes [utt][state][arc] containing the decoded
      lattice. Note: When the input graph is a TrivialGraph, the returned
      lattice is actually an acceptor.
    """
    assert encoder_out.ndim == 3

    context_size = model.decoder.context_size
    vocab_size = model.decoder.vocab_size

    B, T, C = encoder_out.shape

    config = k2.RnntDecodingConfig(
        vocab_size=vocab_size,
        decoder_history_len=context_size,
        beam=beam,
        max_contexts=max_contexts,
        max_states=max_states,
    )
    individual_streams = []
    for i in range(B):
        individual_streams.append(k2.RnntDecodingStream(decoding_graph))
    decoding_streams = k2.RnntDecodingStreams(individual_streams, config)

    encoder_out = model.joiner.encoder_proj(encoder_out)

    for t in range(T):
        # shape is a RaggedShape of shape (B, context)
        # contexts is a Tensor of shape (shape.NumElements(), context_size)
        shape, contexts = decoding_streams.get_contexts()
        # `nn.Embedding()` in torch below v1.7.1 supports only torch.int64
        contexts = contexts.to(torch.int64)
        # decoder_out is of shape (shape.NumElements(), 1, decoder_out_dim)
        decoder_out = model.decoder(contexts, need_pad=False)
        decoder_out = model.joiner.decoder_proj(decoder_out)
        # current_encoder_out is of shape
        # (shape.NumElements(), 1, joiner_dim)
        # fmt: off
        current_encoder_out = torch.index_select(
            encoder_out[:, t:t + 1, :], 0, shape.row_ids(1).to(torch.int64)
        )
        # fmt: on
        logits = model.joiner(
            current_encoder_out.unsqueeze(2),
            decoder_out.unsqueeze(1),
            project_input=False,
        )
        logits = logits.squeeze(1).squeeze(1)
        log_probs = (logits / temperature).log_softmax(dim=-1)
        decoding_streams.advance(log_probs)
    decoding_streams.terminate_and_flush_to_streams()
    lattice = decoding_streams.format_output(encoder_out_lens.tolist())

    return lattice


def greedy_search(
    model: Transducer,
    encoder_out: torch.Tensor,
    max_sym_per_frame: int,
    return_timestamps: bool = False,
) -> Union[List[int], DecodingResults]:
    """Greedy search for a single utterance.
    Args:
      model:
        An instance of `Transducer`.
      encoder_out:
        A tensor of shape (N, T, C) from the encoder. Support only N==1 for now.
      max_sym_per_frame:
        Maximum number of symbols per frame. If it is set to 0, the WER
        would be 100%.
      return_timestamps:
        Whether to return timestamps.
    Returns:
      If return_timestamps is False, return the decoded result.
      Else, return a DecodingResults object containing
      decoded result and corresponding timestamps.
    """
    assert encoder_out.ndim == 3

    # support only batch_size == 1 for now
    assert encoder_out.size(0) == 1, encoder_out.size(0)

    blank_id = model.decoder.blank_id
    context_size = model.decoder.context_size
    unk_id = getattr(model, "unk_id", blank_id)

    device = next(model.parameters()).device

    decoder_input = torch.tensor(
        [-1] * (context_size - 1) + [blank_id], device=device, dtype=torch.int64
    ).reshape(1, context_size)

    decoder_out = model.decoder(decoder_input, need_pad=False)
    decoder_out = model.joiner.decoder_proj(decoder_out)

    encoder_out = model.joiner.encoder_proj(encoder_out)

    T = encoder_out.size(1)
    t = 0
    hyp = [blank_id] * context_size

    # timestamp[i] is the frame index after subsampling
    # on which hyp[i] is decoded
    timestamp = []

    # Maximum symbols per utterance.
    max_sym_per_utt = 1000

    # symbols per frame
    sym_per_frame = 0

    # symbols per utterance decoded so far
    sym_per_utt = 0

    while t < T and sym_per_utt < max_sym_per_utt:
        if sym_per_frame >= max_sym_per_frame:
            sym_per_frame = 0
            t += 1
            continue

        # fmt: off
        current_encoder_out = encoder_out[:, t:t+1, :].unsqueeze(2)
        # fmt: on
        logits = model.joiner(
            current_encoder_out, decoder_out.unsqueeze(1), project_input=False
        )
        # logits is (1, 1, 1, vocab_size)

        y = logits.argmax().item()
        if y not in (blank_id, unk_id):
            hyp.append(y)
            timestamp.append(t)
            decoder_input = torch.tensor(
                [hyp[-context_size:]], device=device
            ).reshape(1, context_size)

            decoder_out = model.decoder(decoder_input, need_pad=False)
            decoder_out = model.joiner.decoder_proj(decoder_out)

            sym_per_utt += 1
            sym_per_frame += 1
        else:
            sym_per_frame = 0
            t += 1
    hyp = hyp[context_size:]  # remove blanks

    if not return_timestamps:
        return hyp
    else:
        return DecodingResults(
            hyps=[hyp],
            timestamps=[timestamp],
        )


def greedy_search_batch(
    model: Transducer,
    encoder_out: torch.Tensor,
    encoder_out_lens: torch.Tensor,
    return_timestamps: bool = False,
) -> Union[List[List[int]], DecodingResults]:
    """Greedy search in batch mode. It hardcodes --max-sym-per-frame=1.
    Args:
      model:
        The transducer model.
      encoder_out:
        Output from the encoder. Its shape is (N, T, C), where N >= 1.
      encoder_out_lens:
        A 1-D tensor of shape (N,), containing number of valid frames in
        encoder_out before padding.
      return_timestamps:
        Whether to return timestamps.
    Returns:
      If return_timestamps is False, return the decoded result.
      Else, return a DecodingResults object containing
      decoded result and corresponding timestamps.
    """
    assert encoder_out.ndim == 3
    assert encoder_out.size(0) >= 1, encoder_out.size(0)

    packed_encoder_out = torch.nn.utils.rnn.pack_padded_sequence(
        input=encoder_out,
        lengths=encoder_out_lens.cpu(),
        batch_first=True,
        enforce_sorted=False,
    )

    device = next(model.parameters()).device

    blank_id = model.decoder.blank_id
    unk_id = getattr(model, "unk_id", blank_id)
    context_size = model.decoder.context_size

    batch_size_list = packed_encoder_out.batch_sizes.tolist()
    N = encoder_out.size(0)
    assert torch.all(encoder_out_lens > 0), encoder_out_lens
    assert N == batch_size_list[0], (N, batch_size_list)

    hyps = [[-1] * (context_size - 1) + [blank_id] for _ in range(N)]

    # timestamp[n][i] is the frame index after subsampling
    # on which hyp[n][i] is decoded
    timestamps = [[] for _ in range(N)]

    decoder_input = torch.tensor(
        hyps,
        device=device,
        dtype=torch.int64,
    )  # (N, context_size)

    decoder_out = model.decoder(decoder_input, need_pad=False)
    decoder_out = model.joiner.decoder_proj(decoder_out)
    # decoder_out: (N, 1, decoder_out_dim)

    encoder_out = model.joiner.encoder_proj(packed_encoder_out.data)

    offset = 0
    for (t, batch_size) in enumerate(batch_size_list):
        start = offset
        end = offset + batch_size
        current_encoder_out = encoder_out.data[start:end]
        current_encoder_out = current_encoder_out.unsqueeze(1).unsqueeze(1)
        # current_encoder_out's shape: (batch_size, 1, 1, encoder_out_dim)
        offset = end

        decoder_out = decoder_out[:batch_size]

        logits = model.joiner(
            current_encoder_out, decoder_out.unsqueeze(1), project_input=False
        )
        # logits'shape (batch_size, 1, 1, vocab_size)

        logits = logits.squeeze(1).squeeze(1)  # (batch_size, vocab_size)
        assert logits.ndim == 2, logits.shape
        y = logits.argmax(dim=1).tolist()
        emitted = False
        for i, v in enumerate(y):
            if v not in (blank_id, unk_id):
                hyps[i].append(v)
                timestamps[i].append(t)
                emitted = True
        if emitted:
            # update decoder output
            decoder_input = [h[-context_size:] for h in hyps[:batch_size]]
            decoder_input = torch.tensor(
                decoder_input,
                device=device,
                dtype=torch.int64,
            )
            decoder_out = model.decoder(decoder_input, need_pad=False)
            decoder_out = model.joiner.decoder_proj(decoder_out)

    sorted_ans = [h[context_size:] for h in hyps]
    ans = []
    ans_timestamps = []
    unsorted_indices = packed_encoder_out.unsorted_indices.tolist()
    for i in range(N):
        ans.append(sorted_ans[unsorted_indices[i]])
        ans_timestamps.append(timestamps[unsorted_indices[i]])

    if not return_timestamps:
        return ans
    else:
        return DecodingResults(
            hyps=ans,
            timestamps=ans_timestamps,
        )


@dataclass
class Hypothesis:
    # The predicted tokens so far.
    # Newly predicted tokens are appended to `ys`.
    ys: List[int]

    # The log prob of ys.
    # It contains only one entry.
    log_prob: torch.Tensor

    # timestamp[i] is the frame index after subsampling
    # on which ys[i] is decoded
    timestamp: List[int] = field(default_factory=list)

    # the lm score for next token given the current ys
    lm_score: Optional[torch.Tensor] = None

    # the RNNLM states (h and c in LSTM)
    state: Optional[Tuple[torch.Tensor, torch.Tensor]] = None

    # N-gram LM state
    state_cost: Optional[NgramLmStateCost] = None

    @property
    def key(self) -> str:
        """Return a string representation of self.ys"""
        return "_".join(map(str, self.ys))


class HypothesisList(object):
    def __init__(self, data: Optional[Dict[str, Hypothesis]] = None) -> None:
        """
        Args:
          data:
            A dict of Hypotheses. Its key is its `value.key`.
        """
        if data is None:
            self._data = {}
        else:
            self._data = data

    @property
    def data(self) -> Dict[str, Hypothesis]:
        return self._data

    def add(self, hyp: Hypothesis) -> None:
        """Add a Hypothesis to `self`.

        If `hyp` already exists in `self`, its probability is updated using
        `log-sum-exp` with the existed one.

        Args:
          hyp:
            The hypothesis to be added.
        """
        key = hyp.key
        if key in self:
            old_hyp = self._data[key]  # shallow copy
            torch.logaddexp(
                old_hyp.log_prob, hyp.log_prob, out=old_hyp.log_prob
            )
        else:
            self._data[key] = hyp

    def get_most_probable(self, length_norm: bool = False) -> Hypothesis:
        """Get the most probable hypothesis, i.e., the one with
        the largest `log_prob`.

        Args:
          length_norm:
            If True, the `log_prob` of a hypothesis is normalized by the
            number of tokens in it.
        Returns:
          Return the hypothesis that has the largest `log_prob`.
        """
        if length_norm:
            return max(
                self._data.values(), key=lambda hyp: hyp.log_prob / len(hyp.ys)
            )
        else:
            return max(self._data.values(), key=lambda hyp: hyp.log_prob)

    def remove(self, hyp: Hypothesis) -> None:
        """Remove a given hypothesis.

        Caution:
          `self` is modified **in-place**.

        Args:
          hyp:
            The hypothesis to be removed from `self`.
            Note: It must be contained in `self`. Otherwise,
            an exception is raised.
        """
        key = hyp.key
        assert key in self, f"{key} does not exist"
        del self._data[key]

    def filter(self, threshold: torch.Tensor) -> "HypothesisList":
        """Remove all Hypotheses whose log_prob is less than threshold.

        Caution:
          `self` is not modified. Instead, a new HypothesisList is returned.

        Returns:
          Return a new HypothesisList containing all hypotheses from `self`
          with `log_prob` being greater than the given `threshold`.
        """
        ans = HypothesisList()
        for _, hyp in self._data.items():
            if hyp.log_prob > threshold:
                ans.add(hyp)  # shallow copy
        return ans

    def topk(self, k: int) -> "HypothesisList":
        """Return the top-k hypothesis."""
        hyps = list(self._data.items())

        hyps = sorted(hyps, key=lambda h: h[1].log_prob, reverse=True)[:k]

        ans = HypothesisList(dict(hyps))
        return ans

    def __contains__(self, key: str):
        return key in self._data

    def __iter__(self):
        return iter(self._data.values())

    def __len__(self) -> int:
        return len(self._data)

    def __str__(self) -> str:
        s = []
        for key in self:
            s.append(key)
        return ", ".join(s)


def get_hyps_shape(hyps: List[HypothesisList]) -> k2.RaggedShape:
    """Return a ragged shape with axes [utt][num_hyps].

    Args:
      hyps:
        len(hyps) == batch_size. It contains the current hypothesis for
        each utterance in the batch.
    Returns:
      Return a ragged shape with 2 axes [utt][num_hyps]. Note that
      the shape is on CPU.
    """
    num_hyps = [len(h) for h in hyps]

    # torch.cumsum() is inclusive sum, so we put a 0 at the beginning
    # to get exclusive sum later.
    num_hyps.insert(0, 0)

    num_hyps = torch.tensor(num_hyps)
    row_splits = torch.cumsum(num_hyps, dim=0, dtype=torch.int32)
    ans = k2.ragged.create_ragged_shape2(
        row_splits=row_splits, cached_tot_size=row_splits[-1].item()
    )
    return ans


def modified_beam_search(
    model: Transducer,
    encoder_out: torch.Tensor,
    encoder_out_lens: torch.Tensor,
    beam: int = 4,
    temperature: float = 1.0,
    return_timestamps: bool = False,
) -> Union[List[List[int]], DecodingResults]:
    """Beam search in batch mode with --max-sym-per-frame=1 being hardcoded.

    Args:
      model:
        The transducer model.
      encoder_out:
        Output from the encoder. Its shape is (N, T, C).
      encoder_out_lens:
        A 1-D tensor of shape (N,), containing number of valid frames in
        encoder_out before padding.
      beam:
        Number of active paths during the beam search.
      temperature:
        Softmax temperature.
      return_timestamps:
        Whether to return timestamps.
    Returns:
      If return_timestamps is False, return the decoded result.
      Else, return a DecodingResults object containing
      decoded result and corresponding timestamps.
    """
    assert encoder_out.ndim == 3, encoder_out.shape
    assert encoder_out.size(0) >= 1, encoder_out.size(0)

    packed_encoder_out = torch.nn.utils.rnn.pack_padded_sequence(
        input=encoder_out,
        lengths=encoder_out_lens.cpu(),
        batch_first=True,
        enforce_sorted=False,
    )

    blank_id = model.decoder.blank_id
    unk_id = getattr(model, "unk_id", blank_id)
    context_size = model.decoder.context_size
    device = next(model.parameters()).device

    batch_size_list = packed_encoder_out.batch_sizes.tolist()
    N = encoder_out.size(0)
    assert torch.all(encoder_out_lens > 0), encoder_out_lens
    assert N == batch_size_list[0], (N, batch_size_list)

    B = [HypothesisList() for _ in range(N)]
    for i in range(N):
        B[i].add(
            Hypothesis(
                ys=[blank_id] * context_size,
                log_prob=torch.zeros(1, dtype=torch.float32, device=device),
                timestamp=[],
            )
        )

    encoder_out = model.joiner.encoder_proj(packed_encoder_out.data)

    offset = 0
    finalized_B = []
    for (t, batch_size) in enumerate(batch_size_list):
        start = offset
        end = offset + batch_size
        current_encoder_out = encoder_out.data[start:end]
        current_encoder_out = current_encoder_out.unsqueeze(1).unsqueeze(1)
        # current_encoder_out's shape is (batch_size, 1, 1, encoder_out_dim)
        offset = end

        finalized_B = B[batch_size:] + finalized_B
        B = B[:batch_size]

        hyps_shape = get_hyps_shape(B).to(device)

        A = [list(b) for b in B]
        B = [HypothesisList() for _ in range(batch_size)]

        ys_log_probs = torch.cat(
            [hyp.log_prob.reshape(1, 1) for hyps in A for hyp in hyps]
        )  # (num_hyps, 1)

        decoder_input = torch.tensor(
            [hyp.ys[-context_size:] for hyps in A for hyp in hyps],
            device=device,
            dtype=torch.int64,
        )  # (num_hyps, context_size)

        decoder_out = model.decoder(decoder_input, need_pad=False).unsqueeze(1)
        decoder_out = model.joiner.decoder_proj(decoder_out)
        # decoder_out is of shape (num_hyps, 1, 1, joiner_dim)

        # Note: For torch 1.7.1 and below, it requires a torch.int64 tensor
        # as index, so we use `to(torch.int64)` below.
        current_encoder_out = torch.index_select(
            current_encoder_out,
            dim=0,
            index=hyps_shape.row_ids(1).to(torch.int64),
        )  # (num_hyps, 1, 1, encoder_out_dim)

        logits = model.joiner(
            current_encoder_out,
            decoder_out,
            project_input=False,
        )  # (num_hyps, 1, 1, vocab_size)

        logits = logits.squeeze(1).squeeze(1)  # (num_hyps, vocab_size)

        log_probs = (logits / temperature).log_softmax(
            dim=-1
        )  # (num_hyps, vocab_size)

        log_probs.add_(ys_log_probs)

        vocab_size = log_probs.size(-1)

        log_probs = log_probs.reshape(-1)

        row_splits = hyps_shape.row_splits(1) * vocab_size
        log_probs_shape = k2.ragged.create_ragged_shape2(
            row_splits=row_splits, cached_tot_size=log_probs.numel()
        )
        ragged_log_probs = k2.RaggedTensor(
            shape=log_probs_shape, value=log_probs
        )

        for i in range(batch_size):
            topk_log_probs, topk_indexes = ragged_log_probs[i].topk(beam)

            with warnings.catch_warnings():
                warnings.simplefilter("ignore")
                topk_hyp_indexes = (topk_indexes // vocab_size).tolist()
                topk_token_indexes = (topk_indexes % vocab_size).tolist()

            for k in range(len(topk_hyp_indexes)):
                hyp_idx = topk_hyp_indexes[k]
                hyp = A[i][hyp_idx]

                new_ys = hyp.ys[:]
                new_token = topk_token_indexes[k]
                new_timestamp = hyp.timestamp[:]
                if new_token not in (blank_id, unk_id):
                    new_ys.append(new_token)
                    new_timestamp.append(t)

                new_log_prob = topk_log_probs[k]
                new_hyp = Hypothesis(
                    ys=new_ys, log_prob=new_log_prob, timestamp=new_timestamp
                )
                B[i].add(new_hyp)

    B = B + finalized_B
    best_hyps = [b.get_most_probable(length_norm=True) for b in B]

    sorted_ans = [h.ys[context_size:] for h in best_hyps]
    sorted_timestamps = [h.timestamp for h in best_hyps]
    ans = []
    ans_timestamps = []
    unsorted_indices = packed_encoder_out.unsorted_indices.tolist()
    for i in range(N):
        ans.append(sorted_ans[unsorted_indices[i]])
        ans_timestamps.append(sorted_timestamps[unsorted_indices[i]])

    if not return_timestamps:
        return ans
    else:
        return DecodingResults(
            hyps=ans,
            timestamps=ans_timestamps,
        )


def _deprecated_modified_beam_search(
    model: Transducer,
    encoder_out: torch.Tensor,
    beam: int = 4,
    return_timestamps: bool = False,
) -> Union[List[int], DecodingResults]:
    """It limits the maximum number of symbols per frame to 1.

    It decodes only one utterance at a time. We keep it only for reference.
    The function :func:`modified_beam_search` should be preferred as it
    supports batch decoding.


    Args:
      model:
        An instance of `Transducer`.
      encoder_out:
        A tensor of shape (N, T, C) from the encoder. Support only N==1 for now.
      beam:
        Beam size.
      return_timestamps:
        Whether to return timestamps.

    Returns:
      If return_timestamps is False, return the decoded result.
      Else, return a DecodingResults object containing
      decoded result and corresponding timestamps.
    """

    assert encoder_out.ndim == 3

    # support only batch_size == 1 for now
    assert encoder_out.size(0) == 1, encoder_out.size(0)
    blank_id = model.decoder.blank_id
    unk_id = getattr(model, "unk_id", blank_id)
    context_size = model.decoder.context_size

    device = next(model.parameters()).device

    T = encoder_out.size(1)

    B = HypothesisList()
    B.add(
        Hypothesis(
            ys=[blank_id] * context_size,
            log_prob=torch.zeros(1, dtype=torch.float32, device=device),
            timestamp=[],
        )
    )
    encoder_out = model.joiner.encoder_proj(encoder_out)

    for t in range(T):
        # fmt: off
        current_encoder_out = encoder_out[:, t:t+1, :].unsqueeze(2)
        # current_encoder_out is of shape (1, 1, 1, encoder_out_dim)
        # fmt: on
        A = list(B)
        B = HypothesisList()

        ys_log_probs = torch.cat([hyp.log_prob.reshape(1, 1) for hyp in A])
        # ys_log_probs is of shape (num_hyps, 1)

        decoder_input = torch.tensor(
            [hyp.ys[-context_size:] for hyp in A],
            device=device,
            dtype=torch.int64,
        )
        # decoder_input is of shape (num_hyps, context_size)

        decoder_out = model.decoder(decoder_input, need_pad=False).unsqueeze(1)
        decoder_out = model.joiner.decoder_proj(decoder_out)
        # decoder_output is of shape (num_hyps, 1, 1, joiner_dim)

        current_encoder_out = current_encoder_out.expand(
            decoder_out.size(0), 1, 1, -1
        )  # (num_hyps, 1, 1, encoder_out_dim)

        logits = model.joiner(
            current_encoder_out,
            decoder_out,
            project_input=False,
        )
        # logits is of shape (num_hyps, 1, 1, vocab_size)
        logits = logits.squeeze(1).squeeze(1)

        # now logits is of shape (num_hyps, vocab_size)
        log_probs = logits.log_softmax(dim=-1)

        log_probs.add_(ys_log_probs)

        log_probs = log_probs.reshape(-1)
        topk_log_probs, topk_indexes = log_probs.topk(beam)

        # topk_hyp_indexes are indexes into `A`
        topk_hyp_indexes = topk_indexes // logits.size(-1)
        topk_token_indexes = topk_indexes % logits.size(-1)

        with warnings.catch_warnings():
            warnings.simplefilter("ignore")
            topk_hyp_indexes = topk_hyp_indexes.tolist()
            topk_token_indexes = topk_token_indexes.tolist()

        for i in range(len(topk_hyp_indexes)):
            hyp = A[topk_hyp_indexes[i]]
            new_ys = hyp.ys[:]
            new_timestamp = hyp.timestamp[:]
            new_token = topk_token_indexes[i]
            if new_token not in (blank_id, unk_id):
                new_ys.append(new_token)
                new_timestamp.append(t)
            new_log_prob = topk_log_probs[i]
            new_hyp = Hypothesis(
                ys=new_ys, log_prob=new_log_prob, timestamp=new_timestamp
            )
            B.add(new_hyp)

    best_hyp = B.get_most_probable(length_norm=True)
    ys = best_hyp.ys[context_size:]  # [context_size:] to remove blanks

    if not return_timestamps:
        return ys
    else:
        return DecodingResults(hyps=[ys], timestamps=[best_hyp.timestamp])


def beam_search(
    model: Transducer,
    encoder_out: torch.Tensor,
    beam: int = 4,
    temperature: float = 1.0,
    return_timestamps: bool = False,
) -> Union[List[int], DecodingResults]:
    """
    It implements Algorithm 1 in https://arxiv.org/pdf/1211.3711.pdf

    espnet/nets/beam_search_transducer.py#L247 is used as a reference.

    Args:
      model:
        An instance of `Transducer`.
      encoder_out:
        A tensor of shape (N, T, C) from the encoder. Support only N==1 for now.
      beam:
        Beam size.
      temperature:
        Softmax temperature.
      return_timestamps:
        Whether to return timestamps.

    Returns:
      If return_timestamps is False, return the decoded result.
      Else, return a DecodingResults object containing
      decoded result and corresponding timestamps.
    """
    assert encoder_out.ndim == 3

    # support only batch_size == 1 for now
    assert encoder_out.size(0) == 1, encoder_out.size(0)
    blank_id = model.decoder.blank_id
    unk_id = getattr(model, "unk_id", blank_id)
    context_size = model.decoder.context_size

    device = next(model.parameters()).device

    decoder_input = torch.tensor(
        [blank_id] * context_size,
        device=device,
        dtype=torch.int64,
    ).reshape(1, context_size)

    decoder_out = model.decoder(decoder_input, need_pad=False)
    decoder_out = model.joiner.decoder_proj(decoder_out)

    encoder_out = model.joiner.encoder_proj(encoder_out)

    T = encoder_out.size(1)
    t = 0

    B = HypothesisList()
    B.add(Hypothesis(ys=[blank_id] * context_size, log_prob=0.0, timestamp=[]))

    max_sym_per_utt = 20000

    sym_per_utt = 0

    decoder_cache: Dict[str, torch.Tensor] = {}

    while t < T and sym_per_utt < max_sym_per_utt:
        # fmt: off
        current_encoder_out = encoder_out[:, t:t+1, :].unsqueeze(2)
        # fmt: on
        A = B
        B = HypothesisList()

        joint_cache: Dict[str, torch.Tensor] = {}

        # TODO(fangjun): Implement prefix search to update the `log_prob`
        # of hypotheses in A

        while True:
            y_star = A.get_most_probable()
            A.remove(y_star)

            cached_key = y_star.key

            if cached_key not in decoder_cache:
                decoder_input = torch.tensor(
                    [y_star.ys[-context_size:]],
                    device=device,
                    dtype=torch.int64,
                ).reshape(1, context_size)

                decoder_out = model.decoder(decoder_input, need_pad=False)
                decoder_out = model.joiner.decoder_proj(decoder_out)
                decoder_cache[cached_key] = decoder_out
            else:
                decoder_out = decoder_cache[cached_key]

            cached_key += f"-t-{t}"
            if cached_key not in joint_cache:
                logits = model.joiner(
                    current_encoder_out,
                    decoder_out.unsqueeze(1),
                    project_input=False,
                )

                # TODO(fangjun): Scale the blank posterior
                log_prob = (logits / temperature).log_softmax(dim=-1)
                # log_prob is (1, 1, 1, vocab_size)
                log_prob = log_prob.squeeze()
                # Now log_prob is (vocab_size,)
                joint_cache[cached_key] = log_prob
            else:
                log_prob = joint_cache[cached_key]

            # First, process the blank symbol
            skip_log_prob = log_prob[blank_id]
            new_y_star_log_prob = y_star.log_prob + skip_log_prob

            # ys[:] returns a copy of ys
            B.add(
                Hypothesis(
                    ys=y_star.ys[:],
                    log_prob=new_y_star_log_prob,
                    timestamp=y_star.timestamp[:],
                )
            )

            # Second, process other non-blank labels
            values, indices = log_prob.topk(beam + 1)
            for i, v in zip(indices.tolist(), values.tolist()):
                if i in (blank_id, unk_id):
                    continue
                new_ys = y_star.ys + [i]
                new_log_prob = y_star.log_prob + v
                new_timestamp = y_star.timestamp + [t]
                A.add(
                    Hypothesis(
                        ys=new_ys,
                        log_prob=new_log_prob,
                        timestamp=new_timestamp,
                    )
                )

            # Check whether B contains more than "beam" elements more probable
            # than the most probable in A
            A_most_probable = A.get_most_probable()

            kept_B = B.filter(A_most_probable.log_prob)

            if len(kept_B) >= beam:
                B = kept_B.topk(beam)
                break

        t += 1

    best_hyp = B.get_most_probable(length_norm=True)
    ys = best_hyp.ys[context_size:]  # [context_size:] to remove blanks

    if not return_timestamps:
        return ys
    else:
        return DecodingResults(hyps=[ys], timestamps=[best_hyp.timestamp])


def fast_beam_search_with_nbest_rescoring(
    model: Transducer,
    decoding_graph: k2.Fsa,
    encoder_out: torch.Tensor,
    encoder_out_lens: torch.Tensor,
    beam: float,
    max_states: int,
    max_contexts: int,
    ngram_lm_scale_list: List[float],
    num_paths: int,
    G: k2.Fsa,
    sp: spm.SentencePieceProcessor,
    word_table: k2.SymbolTable,
    oov_word: str = "<UNK>",
    use_double_scores: bool = True,
    nbest_scale: float = 0.5,
    temperature: float = 1.0,
    return_timestamps: bool = False,
) -> Dict[str, Union[List[List[int]], DecodingResults]]:
    """It limits the maximum number of symbols per frame to 1.
    A lattice is first obtained using fast beam search, num_path are selected
    and rescored using a given language model. The shortest path within the
    lattice is used as the final output.

    Args:
      model:
        An instance of `Transducer`.
      decoding_graph:
        Decoding graph used for decoding, may be a TrivialGraph or a LG.
      encoder_out:
        A tensor of shape (N, T, C) from the encoder.
      encoder_out_lens:
        A tensor of shape (N,) containing the number of frames in `encoder_out`
        before padding.
      beam:
        Beam value, similar to the beam used in Kaldi.
      max_states:
        Max states per stream per frame.
      max_contexts:
        Max contexts pre stream per frame.
      ngram_lm_scale_list:
        A list of floats representing LM score scales.
      num_paths:
        Number of paths to extract from the decoded lattice.
      G:
        An FsaVec containing only a single FSA. It is an n-gram LM.
      sp:
        The BPE model.
      word_table:
        The word symbol table.
      oov_word:
        OOV words are replaced with this word.
      use_double_scores:
        True to use double precision for computation. False to use
        single precision.
      nbest_scale:
        It's the scale applied to the lattice.scores. A smaller value
        yields more unique paths.
      temperature:
        Softmax temperature.
      return_timestamps:
        Whether to return timestamps.
    Returns:
      Return the decoded result in a dict, where the key has the form
      'ngram_lm_scale_xx' and the value is the decoded results
      optionally with timestamps. `xx` is the ngram LM scale value
      used during decoding, i.e., 0.1.
    """
    lattice = fast_beam_search(
        model=model,
        decoding_graph=decoding_graph,
        encoder_out=encoder_out,
        encoder_out_lens=encoder_out_lens,
        beam=beam,
        max_states=max_states,
        max_contexts=max_contexts,
        temperature=temperature,
    )

    nbest = Nbest.from_lattice(
        lattice=lattice,
        num_paths=num_paths,
        use_double_scores=use_double_scores,
        nbest_scale=nbest_scale,
    )
    # at this point, nbest.fsa.scores are all zeros.

    nbest = nbest.intersect(lattice)
    # Now nbest.fsa.scores contains acoustic scores

    am_scores = nbest.tot_scores()

    # Now we need to compute the LM scores of each path.
    # (1) Get the token IDs of each Path. We assume the decoding_graph
    # is an acceptor, i.e., lattice is also an acceptor
    tokens_shape = nbest.fsa.arcs.shape().remove_axis(1)  # [path][arc]

    tokens = k2.RaggedTensor(tokens_shape, nbest.fsa.labels.contiguous())
    tokens = tokens.remove_values_leq(0)  # remove -1 and 0

    token_list: List[List[int]] = tokens.tolist()
    word_list: List[List[str]] = sp.decode(token_list)

    assert isinstance(oov_word, str), oov_word
    assert oov_word in word_table, oov_word
    oov_word_id = word_table[oov_word]

    word_ids_list: List[List[int]] = []

    for words in word_list:
        this_word_ids = []
        for w in words.split():
            if w in word_table:
                this_word_ids.append(word_table[w])
            else:
                this_word_ids.append(oov_word_id)
        word_ids_list.append(this_word_ids)

    word_fsas = k2.linear_fsa(word_ids_list, device=lattice.device)
    word_fsas_with_self_loops = k2.add_epsilon_self_loops(word_fsas)

    num_unique_paths = len(word_ids_list)

    b_to_a_map = torch.zeros(
        num_unique_paths,
        dtype=torch.int32,
        device=lattice.device,
    )

    rescored_word_fsas = k2.intersect_device(
        a_fsas=G,
        b_fsas=word_fsas_with_self_loops,
        b_to_a_map=b_to_a_map,
        sorted_match_a=True,
        ret_arc_maps=False,
    )

    rescored_word_fsas = k2.remove_epsilon_self_loops(rescored_word_fsas)
    rescored_word_fsas = k2.top_sort(k2.connect(rescored_word_fsas))
    ngram_lm_scores = rescored_word_fsas.get_tot_scores(
        use_double_scores=True,
        log_semiring=False,
    )

    ans: Dict[str, Union[List[List[int]], DecodingResults]] = {}
    for s in ngram_lm_scale_list:
        key = f"ngram_lm_scale_{s}"
        tot_scores = am_scores.values + s * ngram_lm_scores
        ragged_tot_scores = k2.RaggedTensor(nbest.shape, tot_scores)
        max_indexes = ragged_tot_scores.argmax()
        best_path = k2.index_fsa(nbest.fsa, max_indexes)

        if not return_timestamps:
            ans[key] = get_texts(best_path)
        else:
            ans[key] = get_texts_with_timestamp(best_path)

    return ans


def fast_beam_search_with_nbest_rnn_rescoring(
    model: Transducer,
    decoding_graph: k2.Fsa,
    encoder_out: torch.Tensor,
    encoder_out_lens: torch.Tensor,
    beam: float,
    max_states: int,
    max_contexts: int,
    ngram_lm_scale_list: List[float],
    num_paths: int,
    G: k2.Fsa,
    sp: spm.SentencePieceProcessor,
    word_table: k2.SymbolTable,
    rnn_lm_model: torch.nn.Module,
    rnn_lm_scale_list: List[float],
    oov_word: str = "<UNK>",
    use_double_scores: bool = True,
    nbest_scale: float = 0.5,
    temperature: float = 1.0,
    return_timestamps: bool = False,
) -> Dict[str, Union[List[List[int]], DecodingResults]]:
    """It limits the maximum number of symbols per frame to 1.
    A lattice is first obtained using fast beam search, num_path are selected
    and rescored using a given language model and a rnn-lm.
    The shortest path within the lattice is used as the final output.

    Args:
      model:
        An instance of `Transducer`.
      decoding_graph:
        Decoding graph used for decoding, may be a TrivialGraph or a LG.
      encoder_out:
        A tensor of shape (N, T, C) from the encoder.
      encoder_out_lens:
        A tensor of shape (N,) containing the number of frames in `encoder_out`
        before padding.
      beam:
        Beam value, similar to the beam used in Kaldi.
      max_states:
        Max states per stream per frame.
      max_contexts:
        Max contexts pre stream per frame.
      ngram_lm_scale_list:
        A list of floats representing LM score scales.
      num_paths:
        Number of paths to extract from the decoded lattice.
      G:
        An FsaVec containing only a single FSA. It is an n-gram LM.
      sp:
        The BPE model.
      word_table:
        The word symbol table.
      rnn_lm_model:
        A rnn-lm model used for LM rescoring
      rnn_lm_scale_list:
        A list of floats representing RNN score scales.
      oov_word:
        OOV words are replaced with this word.
      use_double_scores:
        True to use double precision for computation. False to use
        single precision.
      nbest_scale:
        It's the scale applied to the lattice.scores. A smaller value
        yields more unique paths.
      temperature:
        Softmax temperature.
      return_timestamps:
        Whether to return timestamps.
    Returns:
      Return the decoded result in a dict, where the key has the form
      'ngram_lm_scale_xx' and the value is the decoded results
      optionally with timestamps. `xx` is the ngram LM scale value
      used during decoding, i.e., 0.1.
    """
    lattice = fast_beam_search(
        model=model,
        decoding_graph=decoding_graph,
        encoder_out=encoder_out,
        encoder_out_lens=encoder_out_lens,
        beam=beam,
        max_states=max_states,
        max_contexts=max_contexts,
        temperature=temperature,
    )

    nbest = Nbest.from_lattice(
        lattice=lattice,
        num_paths=num_paths,
        use_double_scores=use_double_scores,
        nbest_scale=nbest_scale,
    )
    # at this point, nbest.fsa.scores are all zeros.

    nbest = nbest.intersect(lattice)
    # Now nbest.fsa.scores contains acoustic scores

    am_scores = nbest.tot_scores()

    # Now we need to compute the LM scores of each path.
    # (1) Get the token IDs of each Path. We assume the decoding_graph
    # is an acceptor, i.e., lattice is also an acceptor
    tokens_shape = nbest.fsa.arcs.shape().remove_axis(1)  # [path][arc]

    tokens = k2.RaggedTensor(tokens_shape, nbest.fsa.labels.contiguous())
    tokens = tokens.remove_values_leq(0)  # remove -1 and 0

    token_list: List[List[int]] = tokens.tolist()
    word_list: List[List[str]] = sp.decode(token_list)

    assert isinstance(oov_word, str), oov_word
    assert oov_word in word_table, oov_word
    oov_word_id = word_table[oov_word]

    word_ids_list: List[List[int]] = []

    for words in word_list:
        this_word_ids = []
        for w in words.split():
            if w in word_table:
                this_word_ids.append(word_table[w])
            else:
                this_word_ids.append(oov_word_id)
        word_ids_list.append(this_word_ids)

    word_fsas = k2.linear_fsa(word_ids_list, device=lattice.device)
    word_fsas_with_self_loops = k2.add_epsilon_self_loops(word_fsas)

    num_unique_paths = len(word_ids_list)

    b_to_a_map = torch.zeros(
        num_unique_paths,
        dtype=torch.int32,
        device=lattice.device,
    )

    rescored_word_fsas = k2.intersect_device(
        a_fsas=G,
        b_fsas=word_fsas_with_self_loops,
        b_to_a_map=b_to_a_map,
        sorted_match_a=True,
        ret_arc_maps=False,
    )

    rescored_word_fsas = k2.remove_epsilon_self_loops(rescored_word_fsas)
    rescored_word_fsas = k2.top_sort(k2.connect(rescored_word_fsas))
    ngram_lm_scores = rescored_word_fsas.get_tot_scores(
        use_double_scores=True,
        log_semiring=False,
    )

    # Now RNN-LM
    blank_id = model.decoder.blank_id
    sos_id = sp.piece_to_id("sos_id")
    eos_id = sp.piece_to_id("eos_id")

    sos_tokens = add_sos(tokens, sos_id)
    tokens_eos = add_eos(tokens, eos_id)
    sos_tokens_row_splits = sos_tokens.shape.row_splits(1)
    sentence_lengths = sos_tokens_row_splits[1:] - sos_tokens_row_splits[:-1]

    x_tokens = sos_tokens.pad(mode="constant", padding_value=blank_id)
    y_tokens = tokens_eos.pad(mode="constant", padding_value=blank_id)

    x_tokens = x_tokens.to(torch.int64)
    y_tokens = y_tokens.to(torch.int64)
    sentence_lengths = sentence_lengths.to(torch.int64)

    rnn_lm_nll = rnn_lm_model(x=x_tokens, y=y_tokens, lengths=sentence_lengths)
    assert rnn_lm_nll.ndim == 2
    assert rnn_lm_nll.shape[0] == len(token_list)
    rnn_lm_scores = -1 * rnn_lm_nll.sum(dim=1)

    ans: Dict[str, List[List[int]]] = {}
    for n_scale in ngram_lm_scale_list:
        for rnn_scale in rnn_lm_scale_list:
            key = f"ngram_lm_scale_{n_scale}_rnn_lm_scale_{rnn_scale}"
            tot_scores = (
                am_scores.values
                + n_scale * ngram_lm_scores
                + rnn_scale * rnn_lm_scores
            )
            ragged_tot_scores = k2.RaggedTensor(nbest.shape, tot_scores)
            max_indexes = ragged_tot_scores.argmax()
            best_path = k2.index_fsa(nbest.fsa, max_indexes)

            if not return_timestamps:
                ans[key] = get_texts(best_path)
            else:
                ans[key] = get_texts_with_timestamp(best_path)

    return ans


def modified_beam_search_ngram_rescoring(
    model: Transducer,
    encoder_out: torch.Tensor,
    encoder_out_lens: torch.Tensor,
    ngram_lm: NgramLm,
    ngram_lm_scale: float,
    beam: int = 4,
    temperature: float = 1.0,
) -> List[List[int]]:
    """Beam search in batch mode with --max-sym-per-frame=1 being hardcoded.

    Args:
      model:
        The transducer model.
      encoder_out:
        Output from the encoder. Its shape is (N, T, C).
      encoder_out_lens:
        A 1-D tensor of shape (N,), containing number of valid frames in
        encoder_out before padding.
      beam:
        Number of active paths during the beam search.
      temperature:
        Softmax temperature.
    Returns:
      Return a list-of-list of token IDs. ans[i] is the decoding results
      for the i-th utterance.
    """
    assert encoder_out.ndim == 3, encoder_out.shape
    assert encoder_out.size(0) >= 1, encoder_out.size(0)

    packed_encoder_out = torch.nn.utils.rnn.pack_padded_sequence(
        input=encoder_out,
        lengths=encoder_out_lens.cpu(),
        batch_first=True,
        enforce_sorted=False,
    )

    blank_id = model.decoder.blank_id
    unk_id = getattr(model, "unk_id", blank_id)
    context_size = model.decoder.context_size
    device = next(model.parameters()).device
    lm_scale = ngram_lm_scale

    batch_size_list = packed_encoder_out.batch_sizes.tolist()
    N = encoder_out.size(0)
    assert torch.all(encoder_out_lens > 0), encoder_out_lens
    assert N == batch_size_list[0], (N, batch_size_list)

    B = [HypothesisList() for _ in range(N)]
    for i in range(N):
        B[i].add(
            Hypothesis(
                ys=[blank_id] * context_size,
                log_prob=torch.zeros(1, dtype=torch.float32, device=device),
                state_cost=NgramLmStateCost(ngram_lm),
            )
        )

    encoder_out = model.joiner.encoder_proj(packed_encoder_out.data)

    offset = 0
    finalized_B = []
    for batch_size in batch_size_list:
        start = offset
        end = offset + batch_size
        current_encoder_out = encoder_out.data[start:end]
        current_encoder_out = current_encoder_out.unsqueeze(1).unsqueeze(1)
        # current_encoder_out's shape is (batch_size, 1, 1, encoder_out_dim)
        offset = end

        finalized_B = B[batch_size:] + finalized_B
        B = B[:batch_size]

        hyps_shape = get_hyps_shape(B).to(device)

        A = [list(b) for b in B]
        B = [HypothesisList() for _ in range(batch_size)]

        ys_log_probs = torch.cat(
            [
                hyp.log_prob.reshape(1, 1) + hyp.state_cost.lm_score * lm_scale
                for hyps in A
                for hyp in hyps
            ]
        )  # (num_hyps, 1)

        decoder_input = torch.tensor(
            [hyp.ys[-context_size:] for hyps in A for hyp in hyps],
            device=device,
            dtype=torch.int64,
        )  # (num_hyps, context_size)

        decoder_out = model.decoder(decoder_input, need_pad=False).unsqueeze(1)
        decoder_out = model.joiner.decoder_proj(decoder_out)
        # decoder_out is of shape (num_hyps, 1, 1, joiner_dim)

        # Note: For torch 1.7.1 and below, it requires a torch.int64 tensor
        # as index, so we use `to(torch.int64)` below.
        current_encoder_out = torch.index_select(
            current_encoder_out,
            dim=0,
            index=hyps_shape.row_ids(1).to(torch.int64),
        )  # (num_hyps, 1, 1, encoder_out_dim)

        logits = model.joiner(
            current_encoder_out,
            decoder_out,
            project_input=False,
        )  # (num_hyps, 1, 1, vocab_size)

        logits = logits.squeeze(1).squeeze(1)  # (num_hyps, vocab_size)

        log_probs = (logits / temperature).log_softmax(
            dim=-1
        )  # (num_hyps, vocab_size)

        log_probs.add_(ys_log_probs)
        vocab_size = log_probs.size(-1)
        log_probs = log_probs.reshape(-1)

        row_splits = hyps_shape.row_splits(1) * vocab_size
        log_probs_shape = k2.ragged.create_ragged_shape2(
            row_splits=row_splits, cached_tot_size=log_probs.numel()
        )
        ragged_log_probs = k2.RaggedTensor(
            shape=log_probs_shape, value=log_probs
        )

        for i in range(batch_size):
            topk_log_probs, topk_indexes = ragged_log_probs[i].topk(beam)

            with warnings.catch_warnings():
                warnings.simplefilter("ignore")
                topk_hyp_indexes = (topk_indexes // vocab_size).tolist()
                topk_token_indexes = (topk_indexes % vocab_size).tolist()

            for k in range(len(topk_hyp_indexes)):
                hyp_idx = topk_hyp_indexes[k]
                hyp = A[i][hyp_idx]

                new_ys = hyp.ys[:]
                new_token = topk_token_indexes[k]
                if new_token not in (blank_id, unk_id):
                    new_ys.append(new_token)
                    state_cost = hyp.state_cost.forward_one_step(new_token)
                else:
                    state_cost = hyp.state_cost

                # We only keep AM scores in new_hyp.log_prob
                new_log_prob = (
                    topk_log_probs[k] - hyp.state_cost.lm_score * lm_scale
                )

                new_hyp = Hypothesis(
                    ys=new_ys, log_prob=new_log_prob, state_cost=state_cost
                )
                B[i].add(new_hyp)

    B = B + finalized_B
    best_hyps = [b.get_most_probable(length_norm=True) for b in B]

    sorted_ans = [h.ys[context_size:] for h in best_hyps]
    ans = []
    unsorted_indices = packed_encoder_out.unsorted_indices.tolist()
    for i in range(N):
        ans.append(sorted_ans[unsorted_indices[i]])

    return ans


def modified_beam_search_rnnlm_shallow_fusion(
    model: Transducer,
    encoder_out: torch.Tensor,
    encoder_out_lens: torch.Tensor,
    sp: spm.SentencePieceProcessor,
    rnnlm: RnnLmModel,
    rnnlm_scale: float,
    beam: int = 4,
    return_timestamps: bool = False,
) -> List[List[int]]:
    """Modified_beam_search + RNNLM shallow fusion

    Args:
        model (Transducer):
            The transducer model
        encoder_out (torch.Tensor):
            Encoder output in (N,T,C)
        encoder_out_lens (torch.Tensor):
            A 1-D tensor of shape (N,), containing the number of
            valid frames in encoder_out before padding.
        sp:
            Sentence piece generator.
        rnnlm (RnnLmModel):
            RNNLM
        rnnlm_scale (float):
            scale of RNNLM in shallow fusion
        beam (int, optional):
            Beam size. Defaults to 4.

    Returns:
      Return a list-of-list of token IDs. ans[i] is the decoding results
      for the i-th utterance.
    """
    assert encoder_out.ndim == 3, encoder_out.shape
    assert encoder_out.size(0) >= 1, encoder_out.size(0)
    assert rnnlm is not None
    lm_scale = rnnlm_scale
    vocab_size = rnnlm.vocab_size

    packed_encoder_out = torch.nn.utils.rnn.pack_padded_sequence(
        input=encoder_out,
        lengths=encoder_out_lens.cpu(),
        batch_first=True,
        enforce_sorted=False,
    )

    blank_id = model.decoder.blank_id
    sos_id = sp.piece_to_id("<sos/eos>")
    unk_id = getattr(model, "unk_id", blank_id)
    context_size = model.decoder.context_size
    device = next(model.parameters()).device

    batch_size_list = packed_encoder_out.batch_sizes.tolist()
    N = encoder_out.size(0)
    assert torch.all(encoder_out_lens > 0), encoder_out_lens
    assert N == batch_size_list[0], (N, batch_size_list)

    # get initial lm score and lm state by scoring the "sos" token
    sos_token = torch.tensor([[sos_id]]).to(torch.int64).to(device)
    init_score, init_states = rnnlm.score_token(sos_token)

    B = [HypothesisList() for _ in range(N)]
    for i in range(N):
        B[i].add(
            Hypothesis(
                ys=[blank_id] * context_size,
                log_prob=torch.zeros(1, dtype=torch.float32, device=device),
                state=init_states,
                lm_score=init_score.reshape(-1),
                timestamp=[],
            )
        )

    rnnlm.clean_cache()
    encoder_out = model.joiner.encoder_proj(packed_encoder_out.data)

    offset = 0
    finalized_B = []
    for (t, batch_size) in enumerate(batch_size_list):
        start = offset
        end = offset + batch_size
        current_encoder_out = encoder_out.data[start:end]  # get batch
        current_encoder_out = current_encoder_out.unsqueeze(1).unsqueeze(1)
        # current_encoder_out's shape is (batch_size, 1, 1, encoder_out_dim)
        offset = end

        finalized_B = B[batch_size:] + finalized_B
        B = B[:batch_size]

        hyps_shape = get_hyps_shape(B).to(device)

        A = [list(b) for b in B]
        B = [HypothesisList() for _ in range(batch_size)]

        ys_log_probs = torch.cat(
            [hyp.log_prob.reshape(1, 1) for hyps in A for hyp in hyps]
        )

        decoder_input = torch.tensor(
            [hyp.ys[-context_size:] for hyps in A for hyp in hyps],
            device=device,
            dtype=torch.int64,
        )  # (num_hyps, context_size)

        decoder_out = model.decoder(decoder_input, need_pad=False).unsqueeze(1)
        decoder_out = model.joiner.decoder_proj(decoder_out)

        current_encoder_out = torch.index_select(
            current_encoder_out,
            dim=0,
            index=hyps_shape.row_ids(1).to(torch.int64),
        )  # (num_hyps, 1, 1, encoder_out_dim)

        logits = model.joiner(
            current_encoder_out,
            decoder_out,
            project_input=False,
        )  # (num_hyps, 1, 1, vocab_size)

        logits = logits.squeeze(1).squeeze(1)  # (num_hyps, vocab_size)

        log_probs = logits.log_softmax(dim=-1)  # (num_hyps, vocab_size)

        log_probs.add_(ys_log_probs)

        vocab_size = log_probs.size(-1)

        log_probs = log_probs.reshape(-1)

        row_splits = hyps_shape.row_splits(1) * vocab_size
        log_probs_shape = k2.ragged.create_ragged_shape2(
            row_splits=row_splits, cached_tot_size=log_probs.numel()
        )
        ragged_log_probs = k2.RaggedTensor(
            shape=log_probs_shape, value=log_probs
        )
        """
        for all hyps with a non-blank new token, score this token.
        It is a little confusing here because this for-loop
        looks very similar to the one below. Here, we go through all
        top-k tokens and only add the non-blanks ones to the token_list.
        The RNNLM will score those tokens given the LM states. Note that
        the variable `scores` is the LM score after seeing the new
        non-blank token.
        """
        token_list = []
        hs = []
        cs = []
        for i in range(batch_size):
            topk_log_probs, topk_indexes = ragged_log_probs[i].topk(beam)

            with warnings.catch_warnings():
                warnings.simplefilter("ignore")
                topk_hyp_indexes = (topk_indexes // vocab_size).tolist()
                topk_token_indexes = (topk_indexes % vocab_size).tolist()
            for k in range(len(topk_hyp_indexes)):
                hyp_idx = topk_hyp_indexes[k]
                hyp = A[i][hyp_idx]

                new_token = topk_token_indexes[k]
                if new_token not in (blank_id, unk_id):
                    assert new_token != 0, new_token
                    token_list.append([new_token])
                    # store the LSTM states
                    hs.append(hyp.state[0])
                    cs.append(hyp.state[1])

        # forward RNNLM to get new states and scores
        if len(token_list) != 0:
            tokens_to_score = (
                torch.tensor(token_list)
                .to(torch.int64)
                .to(device)
                .reshape(-1, 1)
            )

            hs = torch.cat(hs, dim=1).to(device)
            cs = torch.cat(cs, dim=1).to(device)
            scores, lm_states = rnnlm.score_token(tokens_to_score, (hs, cs))

        count = 0  # index, used to locate score and lm states
        for i in range(batch_size):
            topk_log_probs, topk_indexes = ragged_log_probs[i].topk(beam)

            with warnings.catch_warnings():
                warnings.simplefilter("ignore")
                topk_hyp_indexes = (topk_indexes // vocab_size).tolist()
                topk_token_indexes = (topk_indexes % vocab_size).tolist()

            for k in range(len(topk_hyp_indexes)):
                hyp_idx = topk_hyp_indexes[k]
                hyp = A[i][hyp_idx]

                ys = hyp.ys[:]

                lm_score = hyp.lm_score
                state = hyp.state

                hyp_log_prob = topk_log_probs[k]  # get score of current hyp
                new_token = topk_token_indexes[k]
                new_timestamp = hyp.timestamp[:]
                if new_token not in (blank_id, unk_id):

                    ys.append(new_token)
                    new_timestamp.append(t)
                    hyp_log_prob += (
                        lm_score[new_token] * lm_scale
                    )  # add the lm score

                    lm_score = scores[count]
                    state = (
                        lm_states[0][:, count, :].unsqueeze(1),
                        lm_states[1][:, count, :].unsqueeze(1),
                    )
                    count += 1

                new_hyp = Hypothesis(
                    ys=ys,
                    log_prob=hyp_log_prob,
                    state=state,
                    lm_score=lm_score,
<<<<<<< HEAD
                    timestampe=new_timestamp,
=======
                    timestamp=new_timestamp,
>>>>>>> cedf9aa2
                )
                B[i].add(new_hyp)

    B = B + finalized_B
    best_hyps = [b.get_most_probable(length_norm=True) for b in B]

    sorted_ans = [h.ys[context_size:] for h in best_hyps]
    sorted_timestamps = [h.timestamp for h in best_hyps]
    ans = []
    ans_timestamps = []
    unsorted_indices = packed_encoder_out.unsorted_indices.tolist()
    for i in range(N):
        ans.append(sorted_ans[unsorted_indices[i]])
        ans_timestamps.append(sorted_timestamps[unsorted_indices[i]])

    if not return_timestamps:
        return ans
    else:
        return DecodingResults(
            tokens=ans,
            timestamps=ans_timestamps,
        )<|MERGE_RESOLUTION|>--- conflicted
+++ resolved
@@ -2083,11 +2083,7 @@
                     log_prob=hyp_log_prob,
                     state=state,
                     lm_score=lm_score,
-<<<<<<< HEAD
-                    timestampe=new_timestamp,
-=======
                     timestamp=new_timestamp,
->>>>>>> cedf9aa2
                 )
                 B[i].add(new_hyp)
 
