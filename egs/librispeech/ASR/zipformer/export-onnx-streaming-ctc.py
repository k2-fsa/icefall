--- conflicted
+++ resolved
@@ -340,12 +340,9 @@
     model: OnnxModel,
     encoder_filename: str,
     opset_version: int = 11,
-<<<<<<< HEAD
     dynamic_batch: bool = True,
-=======
     use_whisper_features: bool = False,
     use_external_data: bool = False,
->>>>>>> fba5e67d
 ) -> None:
     model.encoder.__class__.forward = model.encoder.__class__.streaming_forward
 
@@ -638,12 +635,9 @@
         model,
         str(model_filename),
         opset_version=opset_version,
-<<<<<<< HEAD
         dynamic_batch=params.dynamic_batch == 1,
-=======
         use_whisper_features=params.use_whisper_features,
         use_external_data=params.use_external_data,
->>>>>>> fba5e67d
     )
     logging.info(f"Exported model to {model_filename}")
 
@@ -653,15 +647,6 @@
 
         logging.info("Generate int8 quantization models")
 
-<<<<<<< HEAD
-        model_filename_int8 = params.exp_dir / f"ctc-{suffix}.int8.onnx"
-        quantize_dynamic(
-            model_input=model_filename,
-            model_output=model_filename_int8,
-            op_types_to_quantize=["MatMul"],
-            weight_type=QuantType.QInt8,
-        )
-=======
     if params.use_external_data:
         model_filename_int8 = f"ctc-{suffix}.int8.onnx"
     else:
@@ -673,7 +658,6 @@
         op_types_to_quantize=["MatMul"],
         weight_type=QuantType.QInt8,
     )
->>>>>>> fba5e67d
 
     if params.fp16:
         if params.use_external_data:
