--- conflicted
+++ resolved
@@ -1,6 +1,6 @@
 ## Results
 
-<<<<<<< HEAD
+zipformer_hat
 ### zipformer hybrid autoregresive transducer (HAT)
 see <https://github.com/k2-fsa/icefall/pull/1291> for more details
 [zipformer_hat](./zipformer_hat)
@@ -36,7 +36,44 @@
   --use-transducer 1
   ```
 
-=======
+The decoding command is:
+```bash
+export CUDA_VISIBLE_DEVICES="0"
+for m in ctc-decoding 1best nbest nbest-rescoring whole-lattice-rescoring; do
+  ./zipformer/ctc_decode.py \
+      --epoch 40 \
+      --avg 16 \
+      --exp-dir zipformer/exp-ctc-rnnt \
+      --use-transducer 1 \
+      --use-ctc 1 \
+      --max-duration 300 \
+      --causal 0 \
+      --num-paths 100 \
+      --nbest-scale 1.0 \
+      --hlg-scale 0.6 \
+      --decoding-method $m
+done
+```
+for m in ctc-decoding attention-decoder-rescoring-no-ngram; do
+  ./zipformer/ctc_decode.py \
+    --epoch 50 \
+    --avg 29 \
+    --exp-dir zipformer/exp-large \
+    --use-ctc 1 \
+    --use-transducer 0 \
+    --use-attention-decoder 1 \
+    --attention-decoder-loss-scale 0.9 \
+    --num-encoder-layers 2,2,4,5,4,2 \
+    --feedforward-dim 512,768,1536,2048,1536,768 \
+    --encoder-dim 192,256,512,768,512,256 \
+    --encoder-unmasked-dim 192,192,256,320,256,192 \
+    --max-duration 100 \
+    --causal 0 \
+    --num-paths 100 \
+    --decoding-method $m
+done
+```
+
 ### zipformer (zipformer + CTC/AED)
 
 See <https://github.com/k2-fsa/icefall/pull/1389> for more details.
@@ -191,51 +228,8 @@
   --max-duration 1200 \
   --master-port 12345
 ```
->>>>>>> 5c04c312
-
-The decoding command is:
-```bash
-export CUDA_VISIBLE_DEVICES="0"
-<<<<<<< HEAD
-for m in ctc-decoding 1best nbest nbest-rescoring whole-lattice-rescoring; do
-  ./zipformer/ctc_decode.py \
-      --epoch 40 \
-      --avg 16 \
-      --exp-dir zipformer/exp-ctc-rnnt \
-      --use-transducer 1 \
-      --use-ctc 1 \
-      --max-duration 300 \
-      --causal 0 \
-      --num-paths 100 \
-      --nbest-scale 1.0 \
-      --hlg-scale 0.6 \
-      --decoding-method $m
-done
-```
-
-=======
-for m in ctc-decoding attention-decoder-rescoring-no-ngram; do
-  ./zipformer/ctc_decode.py \
-    --epoch 50 \
-    --avg 29 \
-    --exp-dir zipformer/exp-large \
-    --use-ctc 1 \
-    --use-transducer 0 \
-    --use-attention-decoder 1 \
-    --attention-decoder-loss-scale 0.9 \
-    --num-encoder-layers 2,2,4,5,4,2 \
-    --feedforward-dim 512,768,1536,2048,1536,768 \
-    --encoder-dim 192,256,512,768,512,256 \
-    --encoder-unmasked-dim 192,192,256,320,256,192 \
-    --max-duration 100 \
-    --causal 0 \
-    --num-paths 100 \
-    --decoding-method $m
-done
-```
-
-
->>>>>>> 5c04c312
+
+
 ### zipformer (zipformer + pruned stateless transducer + CTC)
 
 See <https://github.com/k2-fsa/icefall/pull/1111> for more details.
