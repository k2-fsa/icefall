--- conflicted
+++ resolved
@@ -1,6 +1,5 @@
 ## Results
 
-<<<<<<< HEAD
 ### pruned_transducer_stateless8 (zipformer + multidataset)
 
 See <https://github.com/k2-fsa/icefall/pull/675> for more details.
@@ -115,10 +114,6 @@
 done
 ```
 
-
-
-=======
->>>>>>> 89ce5545
 ### LibriSpeech BPE training results (Pruned Stateless LSTM RNN-T + gradient filter)
 
 #### [lstm_transducer_stateless3](./lstm_transducer_stateless3)
