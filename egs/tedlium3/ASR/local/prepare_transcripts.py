--- conflicted
+++ resolved
@@ -29,11 +29,8 @@
 import logging
 import re
 
-<<<<<<< HEAD
 from pathlib import Path
 
-=======
->>>>>>> b3920e5a
 
 def get_args():
     parser = argparse.ArgumentParser()
@@ -63,7 +60,6 @@
       Saved text file in output_text_path.
     """
 
-<<<<<<< HEAD
     foreign_chr_check = re.compile(r"[^a-z']")
 
     logging.info(f"Loading {input_text_path.name}")
@@ -74,14 +70,6 @@
         " ".join([w for w in t.split() if foreign_chr_check.search(w) is None])
         for t in texts
     }
-=======
-    train_text = Path(lang_dir) / "train.text"
-    sups = lhotse.load_manifest(
-        f"{manifests_dir}/tedlium_supervisions_train.jsonl.gz"
-    )
-    for s in sups:
-        texts.append(s.text)
->>>>>>> b3920e5a
 
     with open(output_text_path, "w+", encoding="utf8") as f:
         for t in texts:
