#!/usr/bin/env python3
# Copyright         2024  Xiaomi Corp.        (authors: Fangjun Kuang)


import argparse
import json
import logging
from pathlib import Path
from shutil import copyfile
from typing import Any, Dict, Optional, Union

import k2
import torch
import torch.multiprocessing as mp
import torch.nn as nn
from lhotse.utils import fix_random_seed
<<<<<<< HEAD
from matcha.model import fix_len_compatibility
from matcha.models.matcha_tts import MatchaTTS
from matcha.tokenizer import Tokenizer
from torch.amp import GradScaler, autocast
=======
from model import fix_len_compatibility
from models.matcha_tts import MatchaTTS
from tokenizer import Tokenizer
from torch.cuda.amp import GradScaler, autocast
>>>>>>> d475de56
from torch.nn.parallel import DistributedDataParallel as DDP
from torch.optim import Optimizer
from torch.utils.tensorboard import SummaryWriter
from tts_datamodule import LJSpeechTtsDataModule
from utils import MetricsTracker

from icefall.checkpoint import load_checkpoint, save_checkpoint
from icefall.dist import cleanup_dist, setup_dist
from icefall.env import get_env_info
from icefall.utils import AttributeDict, setup_logger, str2bool


def get_parser():
    parser = argparse.ArgumentParser(
        formatter_class=argparse.ArgumentDefaultsHelpFormatter
    )

    parser.add_argument(
        "--world-size",
        type=int,
        default=1,
        help="Number of GPUs for DDP training.",
    )

    parser.add_argument(
        "--master-port",
        type=int,
        default=12335,
        help="Master port to use for DDP training.",
    )

    parser.add_argument(
        "--tensorboard",
        type=str2bool,
        default=True,
        help="Should various information be logged in tensorboard.",
    )

    parser.add_argument(
        "--num-epochs",
        type=int,
        default=1000,
        help="Number of epochs to train.",
    )

    parser.add_argument(
        "--start-epoch",
        type=int,
        default=1,
        help="""Resume training from this epoch. It should be positive.
        If larger than 1, it will load checkpoint from
        exp-dir/epoch-{start_epoch-1}.pt
        """,
    )

    parser.add_argument(
        "--exp-dir",
        type=Path,
        default="matcha/exp",
        help="""The experiment dir.
        It specifies the directory where all training related
        files, e.g., checkpoints, log, etc, are saved
        """,
    )

    parser.add_argument(
        "--tokens",
        type=str,
        default="data/tokens.txt",
        help="""Path to vocabulary.""",
    )

    parser.add_argument(
        "--cmvn",
        type=str,
        default="data/fbank/cmvn.json",
        help="""Path to vocabulary.""",
    )

    parser.add_argument(
        "--seed",
        type=int,
        default=42,
        help="The seed for random generators intended for reproducibility",
    )

    parser.add_argument(
        "--save-every-n",
        type=int,
        default=10,
        help="""Save checkpoint after processing this number of epochs"
        periodically. We save checkpoint to exp-dir/ whenever
        params.cur_epoch % save_every_n == 0. The checkpoint filename
        has the form: f'exp-dir/epoch-{params.cur_epoch}.pt'.
        Since it will take around 1000 epochs, we suggest using a large
        save_every_n to save disk space.
        """,
    )

    parser.add_argument(
        "--use-fp16",
        type=str2bool,
        default=False,
        help="Whether to use half precision training.",
    )

    return parser


def get_data_statistics():
    return AttributeDict(
        {
            "mel_mean": 0,
            "mel_std": 1,
        }
    )


def _get_data_params() -> AttributeDict:
    params = AttributeDict(
        {
            "name": "ljspeech",
            "train_filelist_path": "./filelists/ljs_audio_text_train_filelist.txt",
            "valid_filelist_path": "./filelists/ljs_audio_text_val_filelist.txt",
            #  "batch_size": 64,
            #  "num_workers": 1,
            #  "pin_memory": False,
            "cleaners": ["english_cleaners2"],
            "add_blank": True,
            "n_spks": 1,
            "n_fft": 1024,
            "n_feats": 80,
            "sampling_rate": 22050,
            "hop_length": 256,
            "win_length": 1024,
            "f_min": 0,
            "f_max": 8000,
            "seed": 1234,
            "load_durations": False,
            "data_statistics": get_data_statistics(),
        }
    )
    return params


def _get_model_params() -> AttributeDict:
    n_feats = 80
    filter_channels_dp = 256
    encoder_params_p_dropout = 0.1
    params = AttributeDict(
        {
            "n_spks": 1,  # for ljspeech.
            "spk_emb_dim": 64,
            "n_feats": n_feats,
            "out_size": None,  # or use 172
            "prior_loss": True,
            "use_precomputed_durations": False,
            "data_statistics": get_data_statistics(),
            "encoder": AttributeDict(
                {
                    "encoder_type": "RoPE Encoder",  # not used
                    "encoder_params": AttributeDict(
                        {
                            "n_feats": n_feats,
                            "n_channels": 192,
                            "filter_channels": 768,
                            "filter_channels_dp": filter_channels_dp,
                            "n_heads": 2,
                            "n_layers": 6,
                            "kernel_size": 3,
                            "p_dropout": encoder_params_p_dropout,
                            "spk_emb_dim": 64,
                            "n_spks": 1,
                            "prenet": True,
                        }
                    ),
                    "duration_predictor_params": AttributeDict(
                        {
                            "filter_channels_dp": filter_channels_dp,
                            "kernel_size": 3,
                            "p_dropout": encoder_params_p_dropout,
                        }
                    ),
                }
            ),
            "decoder": AttributeDict(
                {
                    "channels": [256, 256],
                    "dropout": 0.05,
                    "attention_head_dim": 64,
                    "n_blocks": 1,
                    "num_mid_blocks": 2,
                    "num_heads": 2,
                    "act_fn": "snakebeta",
                }
            ),
            "cfm": AttributeDict(
                {
                    "name": "CFM",
                    "solver": "euler",
                    "sigma_min": 1e-4,
                }
            ),
            "optimizer": AttributeDict(
                {
                    "lr": 1e-4,
                    "weight_decay": 0.0,
                }
            ),
        }
    )

    return params


def get_params():
    params = AttributeDict(
        {
            "model_args": _get_model_params(),
            "data_args": _get_data_params(),
            "best_train_loss": float("inf"),
            "best_valid_loss": float("inf"),
            "best_train_epoch": -1,
            "best_valid_epoch": -1,
            "batch_idx_train": -1,  # 0
            "log_interval": 10,
            "valid_interval": 1500,
            "env_info": get_env_info(),
        }
    )
    return params


def get_model(params):
    m = MatchaTTS(**params.model_args)
    return m


def load_checkpoint_if_available(
    params: AttributeDict, model: nn.Module
) -> Optional[Dict[str, Any]]:
    """Load checkpoint from file.

    If params.start_epoch is larger than 1, it will load the checkpoint from
    `params.start_epoch - 1`.

    Apart from loading state dict for `model` and `optimizer` it also updates
    `best_train_epoch`, `best_train_loss`, `best_valid_epoch`,
    and `best_valid_loss` in `params`.

    Args:
      params:
        The return value of :func:`get_params`.
      model:
        The training model.
    Returns:
      Return a dict containing previously saved training info.
    """
    if params.start_epoch > 1:
        filename = params.exp_dir / f"epoch-{params.start_epoch-1}.pt"
    else:
        return None

    assert filename.is_file(), f"{filename} does not exist!"

    saved_params = load_checkpoint(filename, model=model)

    keys = [
        "best_train_epoch",
        "best_valid_epoch",
        "batch_idx_train",
        "best_train_loss",
        "best_valid_loss",
    ]
    for k in keys:
        params[k] = saved_params[k]

    return saved_params


def prepare_input(batch: dict, tokenizer: Tokenizer, device: torch.device, params):
    """Parse batch data"""
    mel_mean = params.data_args.data_statistics.mel_mean
    mel_std_inv = 1 / params.data_args.data_statistics.mel_std
    for i in range(batch["features"].shape[0]):
        n = batch["features_lens"][i]
        batch["features"][i : i + 1, :n, :] = (
            batch["features"][i : i + 1, :n, :] - mel_mean
        ) * mel_std_inv
        batch["features"][i : i + 1, n:, :] = 0

    audio = batch["audio"].to(device)
    features = batch["features"].to(device)
    audio_lens = batch["audio_lens"].to(device)
    features_lens = batch["features_lens"].to(device)
    tokens = batch["tokens"]

    tokens = tokenizer.tokens_to_token_ids(
        tokens, intersperse_blank=True, add_sos=True, add_eos=True
    )
    tokens = k2.RaggedTensor(tokens)
    row_splits = tokens.shape.row_splits(1)
    tokens_lens = row_splits[1:] - row_splits[:-1]
    tokens = tokens.to(device)
    tokens_lens = tokens_lens.to(device)
    # a tensor of shape (B, T)
    tokens = tokens.pad(mode="constant", padding_value=tokenizer.pad_id)

    max_feature_length = fix_len_compatibility(features.shape[1])
    if max_feature_length > features.shape[1]:
        pad = max_feature_length - features.shape[1]
        features = torch.nn.functional.pad(features, (0, 0, 0, pad))

        #  features_lens[features_lens.argmax()] += pad

    return audio, audio_lens, features, features_lens.long(), tokens, tokens_lens.long()


def compute_validation_loss(
    params: AttributeDict,
    model: Union[nn.Module, DDP],
    tokenizer: Tokenizer,
    valid_dl: torch.utils.data.DataLoader,
    world_size: int = 1,
    rank: int = 0,
) -> MetricsTracker:
    """Run the validation process."""
    model.eval()
    device = model.device if isinstance(model, DDP) else next(model.parameters()).device
    get_losses = model.module.get_losses if isinstance(model, DDP) else model.get_losses

    # used to summary the stats over iterations
    tot_loss = MetricsTracker()

    with torch.no_grad():
        for batch_idx, batch in enumerate(valid_dl):
            (
                audio,
                audio_lens,
                features,
                features_lens,
                tokens,
                tokens_lens,
            ) = prepare_input(batch, tokenizer, device, params)

            losses = get_losses(
                {
                    "x": tokens,
                    "x_lengths": tokens_lens,
                    "y": features.permute(0, 2, 1),
                    "y_lengths": features_lens,
                    "spks": None,  # should change it for multi-speakers
                    "durations": None,
                }
            )

            batch_size = len(batch["tokens"])

            loss_info = MetricsTracker()
            loss_info["samples"] = batch_size

            s = 0

            for key, value in losses.items():
                v = value.detach().item()
                loss_info[key] = v * batch_size
                s += v * batch_size

            loss_info["tot_loss"] = s

            # summary stats
            tot_loss = tot_loss + loss_info

    if world_size > 1:
        tot_loss.reduce(device)

    loss_value = tot_loss["tot_loss"] / tot_loss["samples"]
    if loss_value < params.best_valid_loss:
        params.best_valid_epoch = params.cur_epoch
        params.best_valid_loss = loss_value

    return tot_loss


def train_one_epoch(
    params: AttributeDict,
    model: Union[nn.Module, DDP],
    tokenizer: Tokenizer,
    optimizer: Optimizer,
    train_dl: torch.utils.data.DataLoader,
    valid_dl: torch.utils.data.DataLoader,
    scaler: GradScaler,
    tb_writer: Optional[SummaryWriter] = None,
    world_size: int = 1,
    rank: int = 0,
) -> None:
    """Train the model for one epoch.

    The training loss from the mean of all frames is saved in
    `params.train_loss`. It runs the validation process every
    `params.valid_interval` batches.

    Args:
      params:
        It is returned by :func:`get_params`.
      model:
        The model for training.
      optimizer:
        The optimizer.
      train_dl:
        Dataloader for the training dataset.
      valid_dl:
        Dataloader for the validation dataset.
      scaler:
        The scaler used for mix precision training.
      tb_writer:
        Writer to write log messages to tensorboard.
    """
    model.train()
    device = model.device if isinstance(model, DDP) else next(model.parameters()).device
    get_losses = model.module.get_losses if isinstance(model, DDP) else model.get_losses

    # used to track the stats over iterations in one epoch
    tot_loss = MetricsTracker()

    saved_bad_model = False

    def save_bad_model(suffix: str = ""):
        save_checkpoint(
            filename=params.exp_dir / f"bad-model{suffix}-{rank}.pt",
            model=model,
            params=params,
            optimizer=optimizer,
            scaler=scaler,
            rank=0,
        )

    for batch_idx, batch in enumerate(train_dl):
        params.batch_idx_train += 1
        # audio: (N, T), float32
        # features: (N, T, C), float32
        # audio_lens, (N,), int32
        # features_lens, (N,), int32
        # tokens: List[List[str]], len(tokens) == N

        batch_size = len(batch["tokens"])

        (
            audio,
            audio_lens,
            features,
            features_lens,
            tokens,
            tokens_lens,
        ) = prepare_input(batch, tokenizer, device, params)
        try:
            with autocast("cuda", enabled=params.use_fp16):
                losses = get_losses(
                    {
                        "x": tokens,
                        "x_lengths": tokens_lens,
                        "y": features.permute(0, 2, 1),
                        "y_lengths": features_lens,
                        "spks": None,  # should change it for multi-speakers
                        "durations": None,
                    }
                )

                loss = sum(losses.values())

                scaler.scale(loss).backward()
                scaler.step(optimizer)
                scaler.update()
                optimizer.zero_grad()

                loss_info = MetricsTracker()
                loss_info["samples"] = batch_size

                s = 0

                for key, value in losses.items():
                    v = value.detach().item()
                    loss_info[key] = v * batch_size
                    s += v * batch_size

                loss_info["tot_loss"] = s

                tot_loss = tot_loss + loss_info
        except:  # noqa
            save_bad_model()
            raise

        if params.batch_idx_train % 100 == 0 and params.use_fp16:
            # If the grad scale was less than 1, try increasing it.
            # The _growth_interval of the grad scaler is configurable,
            # but we can't configure it to have different
            # behavior depending on the current grad scale.
            cur_grad_scale = scaler._scale.item()

            if cur_grad_scale < 8.0 or (
                cur_grad_scale < 32.0 and params.batch_idx_train % 400 == 0
            ):
                scaler.update(cur_grad_scale * 2.0)
            if cur_grad_scale < 0.01:
                if not saved_bad_model:
                    save_bad_model(suffix="-first-warning")
                    saved_bad_model = True
                logging.warning(f"Grad scale is small: {cur_grad_scale}")
            if cur_grad_scale < 1.0e-05:
                save_bad_model()
                raise RuntimeError(
                    f"grad_scale is too small, exiting: {cur_grad_scale}"
                )

        if params.batch_idx_train % params.log_interval == 0:
            cur_grad_scale = scaler._scale.item() if params.use_fp16 else 1.0

            logging.info(
                f"Epoch {params.cur_epoch}, batch {batch_idx}, "
                f"global_batch_idx: {params.batch_idx_train}, "
                f"batch size: {batch_size}, "
                f"loss[{loss_info}], tot_loss[{tot_loss}], "
                + (f"grad_scale: {scaler._scale.item()}" if params.use_fp16 else "")
            )

            if tb_writer is not None:
                loss_info.write_summary(
                    tb_writer, "train/current_", params.batch_idx_train
                )
                tot_loss.write_summary(tb_writer, "train/tot_", params.batch_idx_train)
                if params.use_fp16:
                    tb_writer.add_scalar(
                        "train/grad_scale", cur_grad_scale, params.batch_idx_train
                    )

        if params.batch_idx_train % params.valid_interval == 1:
            logging.info("Computing validation loss")
            valid_info = compute_validation_loss(
                params=params,
                model=model,
                tokenizer=tokenizer,
                valid_dl=valid_dl,
                world_size=world_size,
                rank=rank,
            )
            model.train()
            logging.info(f"Epoch {params.cur_epoch}, validation: {valid_info}")
            logging.info(
                "Maximum memory allocated so far is "
                f"{torch.cuda.max_memory_allocated()//1000000}MB"
            )
            if tb_writer is not None:
                valid_info.write_summary(
                    tb_writer, "train/valid_", params.batch_idx_train
                )

    loss_value = tot_loss["tot_loss"] / tot_loss["samples"]
    params.train_loss = loss_value
    if params.train_loss < params.best_train_loss:
        params.best_train_epoch = params.cur_epoch
        params.best_train_loss = params.train_loss


def run(rank, world_size, args):
    params = get_params()
    params.update(vars(args))

    fix_random_seed(params.seed)
    if world_size > 1:
        setup_dist(rank, world_size, params.master_port)

    setup_logger(f"{params.exp_dir}/log/log-train")
    logging.info("Training started")

    if args.tensorboard and rank == 0:
        tb_writer = SummaryWriter(log_dir=f"{params.exp_dir}/tensorboard")
    else:
        tb_writer = None

    device = torch.device("cpu")
    if torch.cuda.is_available():
        device = torch.device("cuda", rank)
    logging.info(f"Device: {device}")

    tokenizer = Tokenizer(params.tokens)
    params.pad_id = tokenizer.pad_id
    params.vocab_size = tokenizer.vocab_size
    params.model_args.n_vocab = params.vocab_size

    with open(params.cmvn) as f:
        stats = json.load(f)
        params.data_args.data_statistics.mel_mean = stats["fbank_mean"]
        params.data_args.data_statistics.mel_std = stats["fbank_std"]

        params.model_args.data_statistics.mel_mean = stats["fbank_mean"]
        params.model_args.data_statistics.mel_std = stats["fbank_std"]

    logging.info(params)
    print(params)

    logging.info("About to create model")
    model = get_model(params)

    num_param = sum([p.numel() for p in model.parameters()])
    logging.info(f"Number of parameters: {num_param}")

    assert params.start_epoch > 0, params.start_epoch
    checkpoints = load_checkpoint_if_available(params=params, model=model)

    model.to(device)

    if world_size > 1:
        logging.info("Using DDP")
        model = DDP(model, device_ids=[rank], find_unused_parameters=True)

    optimizer = torch.optim.Adam(model.parameters(), **params.model_args.optimizer)

    logging.info("About to create datamodule")

    ljspeech = LJSpeechTtsDataModule(args)

    train_cuts = ljspeech.train_cuts()
    train_dl = ljspeech.train_dataloaders(train_cuts)

    valid_cuts = ljspeech.valid_cuts()
    valid_dl = ljspeech.valid_dataloaders(valid_cuts)

    scaler = GradScaler("cuda", enabled=params.use_fp16, init_scale=1.0)
    if checkpoints and "grad_scaler" in checkpoints:
        logging.info("Loading grad scaler state dict")
        scaler.load_state_dict(checkpoints["grad_scaler"])

    for epoch in range(params.start_epoch, params.num_epochs + 1):
        logging.info(f"Start epoch {epoch}")
        fix_random_seed(params.seed + epoch - 1)
        if "sampler" in train_dl:
            train_dl.sampler.set_epoch(epoch - 1)

        params.cur_epoch = epoch

        if tb_writer is not None:
            tb_writer.add_scalar("train/epoch", epoch, params.batch_idx_train)

        train_one_epoch(
            params=params,
            model=model,
            tokenizer=tokenizer,
            optimizer=optimizer,
            train_dl=train_dl,
            valid_dl=valid_dl,
            scaler=scaler,
            tb_writer=tb_writer,
            world_size=world_size,
            rank=rank,
        )

        if epoch % params.save_every_n == 0 or epoch == params.num_epochs:
            filename = params.exp_dir / f"epoch-{params.cur_epoch}.pt"
            save_checkpoint(
                filename=filename,
                params=params,
                model=model,
                optimizer=optimizer,
                scaler=scaler,
                rank=rank,
            )
            if rank == 0:
                if params.best_train_epoch == params.cur_epoch:
                    best_train_filename = params.exp_dir / "best-train-loss.pt"
                    copyfile(src=filename, dst=best_train_filename)

                if params.best_valid_epoch == params.cur_epoch:
                    best_valid_filename = params.exp_dir / "best-valid-loss.pt"
                    copyfile(src=filename, dst=best_valid_filename)

    logging.info("Done!")

    if world_size > 1:
        torch.distributed.barrier()
        cleanup_dist()


def main():
    parser = get_parser()
    LJSpeechTtsDataModule.add_arguments(parser)
    args = parser.parse_args()

    world_size = args.world_size
    assert world_size >= 1
    if world_size > 1:
        mp.spawn(run, args=(world_size, args), nprocs=world_size, join=True)
    else:
        run(rank=0, world_size=1, args=args)


if __name__ == "__main__":
    torch.set_num_threads(1)
    torch.set_num_interop_threads(1)
    main()<|MERGE_RESOLUTION|>--- conflicted
+++ resolved
@@ -14,17 +14,10 @@
 import torch.multiprocessing as mp
 import torch.nn as nn
 from lhotse.utils import fix_random_seed
-<<<<<<< HEAD
-from matcha.model import fix_len_compatibility
-from matcha.models.matcha_tts import MatchaTTS
-from matcha.tokenizer import Tokenizer
-from torch.amp import GradScaler, autocast
-=======
 from model import fix_len_compatibility
 from models.matcha_tts import MatchaTTS
 from tokenizer import Tokenizer
-from torch.cuda.amp import GradScaler, autocast
->>>>>>> d475de56
+from torch.amp import GradScaler, autocast
 from torch.nn.parallel import DistributedDataParallel as DDP
 from torch.optim import Optimizer
 from torch.utils.tensorboard import SummaryWriter
