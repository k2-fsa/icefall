## Results

### Aishell training results (zipformer + CR-CTC)

See <https://github.com/k2-fsa/icefall/pull/1980> for more details.

[zipformer](./zipformer)

#### Non-streaming

##### medium-scale model, number of model parameters: 66218471, i.e., 66.2 M

| decoding method                      | test       | dev        | comment             |
|--------------------------------------|------------|------------|---------------------|
| ctc-greedy-search                    | 3.98       | 3.69       | --epoch 60 --avg 28 |
| ctc-prefix-beam-search               | 3.98       | 3.70       | --epoch 60 --avg 21 |

The training command using 2 32G-V100 GPUs is:
```bash
export CUDA_VISIBLE_DEVICES="0,1"
./zipformer/train.py \
  --world-size 2 \
  --num-epochs 60 \
  --start-epoch 1 \
  --use-fp16 1 \
  --context-size 1 \
  --enable-musan 0 \
  --exp-dir zipformer/exp \
  --max-duration 500 \
  --base-lr 0.045 \
  --lr-batches 7500 \
  --lr-epochs 18 \
  --spec-aug-time-warp-factor 20 \
  --use-ctc 1 \
  --use-cr-ctc 1 \
  --use-transducer 0 \
  --enable-spec-aug 0 \
  --cr-loss-scale 0.2
```

The decoding command is:
```bash
export CUDA_VISIBLE_DEVICES="0"
for m in ctc-greedy-search ctc-prefix-beam-search; do
  ./zipformer/ctc_decode.py \
    --epoch 60 \
    --avg 28 \
    --exp-dir zipformer/exp \
    --use-cr-ctc 1 \
    --use-ctc 1 \
    --use-transducer 0 \
    --max-duration 600 \
    --decoding-method $m
done
```

Pretrained models, training logs, decoding logs, tensorboard and decoding results
are available at
<https://huggingface.co/MistMoon/icefall-asr-aishell-zipformer-medium-cr-ctc-20250702>

### Aishell training results (Fine-tuning Pretrained Models)
#### Whisper
[./whisper](./whisper)
##### fine-tuning results on Aishell test set on whisper medium, large-v2, large-v3

|                        | test (before fine-tuning) | test (after fine-tuning)  | comment                                 |
|------------------------|------|------|-----------------------------------------|
| medium         | 7.23 | 3.27 | --epoch 10 --avg 4,  ddp                         |
| large-v2       | 6.56 | 2.47 | --epoch 10 --avg 6,  deepspeed zero stage1       |
| large-v3       | 6.06 | 2.84 | --epoch 5 --avg 3,   deepspeed zero stage1       |

Command for training is:
```bash
pip install -r whisper/requirements.txt

./prepare.sh --stage 30 --stop_stage 30

#fine-tuning with deepspeed zero stage 1
torchrun --nproc-per-node 8 ./whisper/train.py \
  --max-duration 200 \
  --exp-dir whisper/exp_large_v2 \
  --model-name large-v2 \
  --deepspeed \
  --deepspeed_config ./whisper/ds_config_zero1.json

# fine-tuning with ddp
torchrun --nproc-per-node 8 ./whisper/train.py \
  --max-duration 200 \
  --exp-dir whisper/exp_medium \
  --base-lr 1e-5 \
  --model-name medium
```

Command for decoding using fine-tuned models:
```bash
git lfs install
git clone https://huggingface.co/yuekai/icefall_asr_aishell_whisper
ln -s icefall_asr_aishell_whisper/exp_large_v2/epoch-10-avg6.pt whisper/exp_large_v2/epoch-999.pt

python3 ./whisper/decode.py \
  --exp-dir whisper/exp_large_v2 \
  --model-name large-v2 \
  --epoch 999 --avg 1 \
  --beam-size 10 --max-duration 50
```
Command for decoding using pretrained models (before fine-tuning):
```bash
python3 ./whisper/decode.py \
  --exp-dir whisper/exp_large_v2 \
  --model-name large-v2 \
  --epoch -1 --avg 1 \
  --remove-whisper-encoder-input-length-restriction False \
  --beam-size 10 --max-duration 50
```
Fine-tuned models, training logs, decoding logs, tensorboard and decoding results
are available at
<https://huggingface.co/yuekai/icefall_asr_aishell_whisper>

### Aishell training result (Stateless Transducer)

#### Zipformer (Byte-level BPE)

[./zipformer](./zipformer/)

It's reworked Zipformer with Pruned RNNT loss, trained with Byte-level BPE, `vocab_size` set to 500.

##### normal-scaled model, number of model parameters: 65549011, i.e., 65.55 M

|                        | test | dev  | comment                                 |
|------------------------|------|------|-----------------------------------------|
| greedy search          | 4.54 | 4.31 | --epoch 40 --avg 10                     |
| modified beam search   | 4.37 | 4.11 | --epoch 40 --avg 10                     |
| fast beam search       | 4.43 | 4.17 | --epoch 40 --avg 10                     |

```bash
./prepare.sh

export CUDA_VISIBLE_DEVICES="0,1"

./zipformer/train_bbpe.py \
  --world-size 2 \
  --num-epochs 40 \
  --start-epoch 1 \
  --use-fp16 1 \
  --context-size 2 \
  --enable-musan 0 \
  --exp-dir zipformer/exp_bbpe \
  --max-duration 1000 \
  --enable-musan 0 \
  --base-lr 0.045 \
  --lr-batches 7500 \
  --lr-epochs 10 \
  --spec-aug-time-warp-factor 20
```

Command for decoding is:
```bash
for m in greedy_search modified_beam_search fast_beam_search ; do
  ./zipformer/decode_bbpe.py \
    --epoch 40 \
    --avg 10 \
    --exp-dir ./zipformer_bbpe/exp \
    --bpe-model data/lang_bbpe_500/bbpe.model \
    --context-size 2 \
    --decoding-method $m
done
```
Pretrained models, training logs, decoding logs, tensorboard and decoding results
are available at
<https://huggingface.co/zrjin/icefall-asr-aishell-zipformer-bbpe-2024-01-16>


#### Zipformer (Non-streaming)

[./zipformer](./zipformer/)

It's reworked Zipformer with Pruned RNNT loss.
**Caution**: It uses `--context-size=1`.

##### normal-scaled model, number of model parameters: 73412551, i.e., 73.41 M

|                        | test | dev  | comment                                 |
|------------------------|------|------|-----------------------------------------|
| greedy search          | 4.67 | 4.37 | --epoch 55 --avg 17                     |
| modified beam search   | 4.40 | 4.13 | --epoch 55 --avg 17                     |
| fast beam search       | 4.60 | 4.31 | --epoch 55 --avg 17                     |

Command for training is:
```bash
./prepare.sh

export CUDA_VISIBLE_DEVICES="0,1"

./zipformer/train.py \
  --world-size 2 \
  --num-epochs 60 \
  --start-epoch 1 \
  --use-fp16 1 \
  --context-size 1 \
  --enable-musan 0 \
  --exp-dir zipformer/exp \
  --max-duration 1000 \
  --enable-musan 0 \
  --base-lr 0.045 \
  --lr-batches 7500 \
  --lr-epochs 18 \
  --spec-aug-time-warp-factor 20
```

Command for decoding is:
```bash
for m in greedy_search modified_beam_search fast_beam_search ; do
  ./zipformer/decode.py \
    --epoch 55 \
    --avg 17 \
    --exp-dir ./zipformer/exp \
    --lang-dir data/lang_char \
    --context-size 1 \
    --decoding-method $m
done
```
Pretrained models, training logs, decoding logs, tensorboard and decoding results
are available at
<https://huggingface.co/zrjin/icefall-asr-aishell-zipformer-2023-10-24>


##### small-scaled model, number of model parameters: 30167139, i.e., 30.17 M

|                        | test | dev  | comment                                 |
|------------------------|------|------|-----------------------------------------|
| greedy search          | 4.97 | 4.67 | --epoch 55 --avg 21                     |
| modified beam search   | 4.67 | 4.40 | --epoch 55 --avg 21                     |
| fast beam search       | 4.85 | 4.61 | --epoch 55 --avg 21                     |

Command for training is:
```bash
export CUDA_VISIBLE_DEVICES="0,1"

./zipformer/train.py \
  --world-size 2 \
  --num-epochs 60 \
  --start-epoch 1 \
  --use-fp16 1 \
  --context-size 1 \
  --exp-dir zipformer/exp-small \
  --enable-musan 0 \
  --base-lr 0.045 \
  --lr-batches 7500 \
  --lr-epochs 18 \
  --spec-aug-time-warp-factor 20 \
  --num-encoder-layers 2,2,2,2,2,2 \
  --feedforward-dim 512,768,768,768,768,768 \
  --encoder-dim 192,256,256,256,256,256 \
  --encoder-unmasked-dim 192,192,192,192,192,192 \
  --max-duration 1200
```

Command for decoding is:
```bash
for m in greedy_search modified_beam_search fast_beam_search ; do
  ./zipformer/decode.py \
    --epoch 55 \
    --avg 21 \
    --exp-dir ./zipformer/exp-small \
    --lang-dir data/lang_char \
    --context-size 1 \
    --decoding-method $m \
    --num-encoder-layers 2,2,2,2,2,2 \
    --feedforward-dim 512,768,768,768,768,768 \
    --encoder-dim 192,256,256,256,256,256 \
    --encoder-unmasked-dim 192,192,192,192,192,192
done
```

Pretrained models, training logs, decoding logs, tensorboard and decoding results
are available at
<https://huggingface.co/zrjin/icefall-asr-aishell-zipformer-small-2023-10-24/>

##### large-scaled model, number of model parameters: 157285130, i.e., 157.29 M

|                        | test | dev  | comment                                 |
|------------------------|------|------|-----------------------------------------|
| greedy search          | 4.49 | 4.22 | --epoch 56 --avg 23                     |
| modified beam search   | 4.28 | 4.03 | --epoch 56 --avg 23                     |
| fast beam search       | 4.44 | 4.18 | --epoch 56 --avg 23                     |

Command for training is:
```bash
export CUDA_VISIBLE_DEVICES="0,1"

./zipformer/train.py \
  --world-size 2 \
  --num-epochs 60 \
  --use-fp16 1 \
  --context-size 1 \
  --exp-dir ./zipformer/exp-large \
  --enable-musan 0 \
  --lr-batches 7500 \
  --lr-epochs 18 \
  --spec-aug-time-warp-factor 20 \
  --num-encoder-layers 2,2,4,5,4,2 \
  --feedforward-dim 512,768,1536,2048,1536,768 \
  --encoder-dim 192,256,512,768,512,256 \
  --encoder-unmasked-dim 192,192,256,320,256,192 \
  --max-duration 800
```

Command for decoding is:
```bash
for m in greedy_search modified_beam_search fast_beam_search ; do
  ./zipformer/decode.py \
    --epoch 56 \
    --avg 23 \
    --exp-dir ./zipformer/exp-large \
    --lang-dir data/lang_char \
    --context-size 1 \
    --decoding-method $m \
    --num-encoder-layers 2,2,4,5,4,2 \
    --feedforward-dim 512,768,1536,2048,1536,768 \
    --encoder-dim 192,256,512,768,512,256 \
    --encoder-unmasked-dim 192,192,256,320,256,192
done
```

Pretrained models, training logs, decoding logs, tensorboard and decoding results
are available at
<https://huggingface.co/zrjin/icefall-asr-aishell-zipformer-large-2023-10-24/>

#### Pruned transducer stateless 7 streaming
[./pruned_transducer_stateless7_streaming](./pruned_transducer_stateless7_streaming)

It's Streaming version of Zipformer1 with Pruned RNNT loss.

|                        | test | dev  | comment                               |
|------------------------|------|------|---------------------------------------|
| greedy search          | 6.95 | 6.29 | --epoch 44 --avg 15 --max-duration 600 |
| modified beam search   | 6.51 | 5.90 | --epoch 44 --avg 15 --max-duration 600 |
| fast beam search       | 6.73 | 6.09 | --epoch 44 --avg 15 --max-duration 600 |

Training command is:

```bash
./prepare.sh

export CUDA_VISIBLE_DEVICES="0,1"

./pruned_transducer_stateless7_streaming/train.py \
    --world-size 2 \
    --num-epochs 50 \
    --use-fp16 1 \
    --context-size 1 \
    --max-duration 800 \
    --exp-dir ./pruned_transducer_stateless7_streaming/exp \
    --enable-musan 0 \
    --spec-aug-time-warp-factor 20
```

**Caution**: It uses `--context-size=1`.

The decoding command is:
```bash
for m in greedy_search modified_beam_search fast_beam_search ; do
  ./pruned_transducer_stateless7_streaming/decode.py \
    --epoch 44 \
    --avg 15 \
    --exp-dir ./pruned_transducer_stateless7_streaming/exp \
    --lang-dir data/lang_char \
    --context-size 1 \
    --decoding-method $m
done
```

Pretrained models, training logs, decoding logs, tensorboard and decoding results
are available at
<https://huggingface.co/zrjin/icefall-asr-aishell-zipformer-pruned-transducer-stateless7-streaming-2023-10-16/>



#### Pruned transducer stateless 7

[./pruned_transducer_stateless7](./pruned_transducer_stateless7)

It's Zipformer with Pruned RNNT loss.

|                        | test | dev  | comment                               |
|------------------------|------|------|---------------------------------------|
| greedy search          | 5.02 | 4.61 | --epoch 42 --avg 6 --max-duration 600 |
| modified beam search   | 4.81 | 4.4 | --epoch 42 --avg 6 --max-duration 600 |
| fast beam search       | 4.91 | 4.52 | --epoch 42 --avg 6 --max-duration 600 |

Training command is:

```bash
./prepare.sh

export CUDA_VISIBLE_DEVICES="0,1"

./pruned_transducer_stateless7/train.py \
  --world-size 2 \
  --num-epochs 50 \
  --start-epoch 1 \
  --use-fp16 1 \
  --exp-dir pruned_transducer_stateless7/exp \
  --context-size 1 \
  --max-duration 300
```

**Caution**: It uses `--context-size=1`.

The tensorboard log is available at
<https://tensorboard.dev/experiment/MHYo3ApfQxaCdYLr38cQOQ>

The decoding command is:
```bash
for m in greedy_search modified_beam_search fast_beam_search ; do
  ./pruned_transducer_stateless7/decode.py \
    --epoch 42 \
    --avg 6 \
    --exp-dir ./pruned_transducer_stateless7/exp \
    --lang-dir data/lang_char \
    --max-duration 300 \
    --context-size 1 \
    --decoding-method $m

done
```

Pretrained models, training logs, decoding logs, and decoding results
are available at
<https://huggingface.co/marcoyang/icefall-asr-aishell-zipformer-pruned-transducer-stateless7-2023-03-21>
#### Pruned transducer stateless 7 (Byte-level BPE)

See <https://github.com/k2-fsa/icefall/pull/986>

[./pruned_transducer_stateless7_bbpe](./pruned_transducer_stateless7_bbpe)

**Note**: The modeling units are byte level BPEs

The best results I have gotten are:

Vocab size | Greedy search(dev & test) | Modified beam search(dev & test) | Fast beam search (dev & test)  | Fast beam search LG (dev & test) | comments
-- | -- | -- | -- | -- | --
500 | 4.31 & 4.59 | 4.25 & 4.54 | 4.27 & 4.55 |  4.07 & 4.38 | --epoch 48 --avg 29

The training command:

```
export CUDA_VISIBLE_DEVICES="4,5,6,7"

./pruned_transducer_stateless7_bbpe/train.py \
  --world-size 4 \
  --num-epochs 50 \
  --start-epoch 1 \
  --use-fp16 1 \
  --max-duration 800 \
  --bpe-model data/lang_bbpe_500/bbpe.model \
  --exp-dir pruned_transducer_stateless7_bbpe/exp \
  --lr-epochs 6 \
  --master-port 12535
```

The decoding command:

```
for m in greedy_search modified_beam_search fast_beam_search fast_beam_search_LG; do
    ./pruned_transducer_stateless7_bbpe/decode.py \
      --epoch 48 \
      --avg 29 \
      --exp-dir ./pruned_transducer_stateless7_bbpe/exp \
      --max-sym-per-frame 1 \
      --ngram-lm-scale 0.25 \
      --ilme-scale 0.2 \
      --bpe-model data/lang_bbpe_500/bbpe.model \
      --max-duration 2000 \
      --decoding-method $m
done
```

The pretrained model is available at: https://huggingface.co/pkufool/icefall_asr_aishell_pruned_transducer_stateless7_bbpe


#### Pruned transducer stateless 3

See <https://github.com/k2-fsa/icefall/pull/436>


[./pruned_transducer_stateless3](./pruned_transducer_stateless3)

It uses pruned RNN-T.

|                        | test | dev  | comment                               |
|------------------------|------|------|---------------------------------------|
| greedy search          | 5.39 | 5.09 | --epoch 29 --avg 5 --max-duration 600 |
| modified beam search   | 5.05 | 4.79 | --epoch 29 --avg 5 --max-duration 600 |
| modified beam search + RNNLM shallow fusion   | 4.73 | 4.53 | --epoch 29 --avg 5 --max-duration 600 |
| modified beam search + LODR   | 4.57 | 4.37 | --epoch 29 --avg 5 --max-duration 600 |
| fast beam search       | 5.13 | 4.91 | --epoch 29 --avg 5 --max-duration 600 |

Training command is:

```bash
./prepare.sh
./prepare_aidatatang_200zh.sh

export CUDA_VISIBLE_DEVICES="4,5,6,7"

./pruned_transducer_stateless3/train.py \
  --exp-dir ./pruned_transducer_stateless3/exp-context-size-1 \
  --world-size 4 \
  --max-duration 200 \
  --datatang-prob 0.5 \
  --start-epoch 1 \
  --num-epochs 30 \
  --use-fp16 1 \
  --num-encoder-layers 12 \
  --dim-feedforward 2048 \
  --nhead 8 \
  --encoder-dim 512 \
  --context-size 1 \
  --decoder-dim 512 \
  --joiner-dim 512 \
  --master-port 12356
```

**Caution**: It uses `--context-size=1`.

The tensorboard log is available at
<https://tensorboard.dev/experiment/OKKacljwR6ik7rbDr5gMqQ>

The decoding command is:

```bash
for epoch in 29; do
  for avg in 5; do
    for m in greedy_search modified_beam_search fast_beam_search; do
      ./pruned_transducer_stateless3/decode.py \
        --exp-dir ./pruned_transducer_stateless3/exp-context-size-1 \
        --epoch $epoch \
        --avg $avg \
        --use-averaged-model 1 \
        --max-duration 600 \
        --decoding-method $m \
        --num-encoder-layers 12 \
        --dim-feedforward 2048 \
        --nhead 8 \
        --context-size 1 \
        --encoder-dim 512 \
        --decoder-dim 512 \
        --joiner-dim 512
    done
  done
done
```

We provide the option of shallow fusion with a RNN language model. The pre-trained language model is
available at <https://huggingface.co/marcoyang/icefall-aishell-rnn-lm>. To decode with the language model,
please use the following command:

```bash
# download pre-trained model
git lfs install
git clone https://huggingface.co/csukuangfj/icefall-aishell-pruned-transducer-stateless3-2022-06-20

aishell_exp=icefall-aishell-pruned-transducer-stateless3-2022-06-20/

pushd ${aishell_exp}/exp
ln -s pretrained-epoch-29-avg-5-torch-1.10.0.pt epoch-99.pt
popd

# download RNN LM
git lfs install
git clone https://huggingface.co/marcoyang/icefall-aishell-rnn-lm
rnnlm_dir=icefall-aishell-rnn-lm

# RNNLM shallow fusion
for lm_scale in $(seq 0.26 0.02 0.34); do
  python ./pruned_transducer_stateless3/decode.py \
      --epoch 99 \
      --avg 1 \
      --lang-dir ${aishell_exp}/data/lang_char \
      --exp-dir ${aishell_exp}/exp \
      --use-averaged-model False \
      --decoding-method modified_beam_search_lm_shallow_fusion \
      --use-shallow-fusion 1 \
      --lm-type rnn \
      --lm-exp-dir ${rnnlm_dir}/exp \
      --lm-epoch 99 \
      --lm-scale $lm_scale \
      --lm-avg 1 \
      --rnn-lm-embedding-dim 2048 \
      --rnn-lm-hidden-dim 2048 \
      --rnn-lm-num-layers 2 \
      --lm-vocab-size 4336
done

# RNNLM Low-order density ratio (LODR) with a 2-gram

cp ${rnnlm_dir}/2gram.fst.txt ${aishell_exp}/data/lang_char/2gram.fst.txt

for lm_scale in 0.48; do
  for LODR_scale in -0.28; do
    python ./pruned_transducer_stateless3/decode.py \
        --epoch 99 \
        --avg 1 \
        --lang-dir ${aishell_exp}/data/lang_char \
        --exp-dir ${aishell_exp}/exp \
        --use-averaged-model False \
        --decoding-method modified_beam_search_LODR \
        --use-shallow-fusion 1 \
        --lm-type rnn \
        --lm-exp-dir ${rnnlm_dir}/exp \
        --lm-epoch 99 \
        --lm-scale $lm_scale \
        --lm-avg 1 \
        --rnn-lm-embedding-dim 2048 \
        --rnn-lm-hidden-dim 2048 \
        --rnn-lm-num-layers 2 \
        --lm-vocab-size 4336 \
        --tokens-ngram 2 \
        --backoff-id 4336 \
        --ngram-lm-scale $LODR_scale
  done
done

```

Pretrained models, training logs, decoding logs, and decoding results
are available at
<https://huggingface.co/csukuangfj/icefall-aishell-pruned-transducer-stateless3-2022-06-20>

We have a tutorial in [sherpa](https://github.com/k2-fsa/sherpa) about how
to use the pre-trained model for non-streaming ASR. See
<https://k2-fsa.github.io/sherpa/offline_asr/conformer/aishell.html>


#### Pruned transducer stateless 2

See https://github.com/k2-fsa/icefall/pull/536

[./pruned_transducer_stateless2](./pruned_transducer_stateless2)

It uses pruned RNN-T.

|                      | test | dev  | comment                                |
| -------------------- | ---- | ---- | -------------------------------------- |
| greedy search        | 5.20 | 4.78 | --epoch 72 --avg 14 --max-duration 200 |
| modified beam search | 5.07 | 4.63 | --epoch 72 --avg 14 --max-duration 200 |
| fast beam search     | 5.13 | 4.70 | --epoch 72 --avg 14 --max-duration 200 |

Training command is:

```bash
./prepare.sh

export CUDA_VISIBLE_DEVICES="0,1"

./pruned_transducer_stateless2/train.py \
        --world-size 2 \
        --num-epochs 90 \
        --start-epoch 0 \
        --exp-dir pruned_transducer_stateless2/exp \
        --max-duration 200 \
```

The tensorboard log is available at
https://tensorboard.dev/experiment/QI3PVzrGRrebxpbWUPwmkA/

The decoding command is:
```bash
for m in greedy_search modified_beam_search fast_beam_search ; do
  ./pruned_transducer_stateless2/decode.py \
    --epoch 72 \
    --avg 14 \
    --exp-dir ./pruned_transducer_stateless2/exp \
    --lang-dir data/lang_char \
    --max-duration 200 \
    --decoding-method $m

done
```

Pretrained models, training logs, decoding logs, and decoding results
are available at
<https://huggingface.co/teapoly/icefall-aishell-pruned-transducer-stateless2-2022-08-18>


#### 2022-03-01

[./transducer_stateless_modified-2](./transducer_stateless_modified-2)

It uses [optimized_transducer](https://github.com/csukuangfj/optimized_transducer)
for computing RNN-T loss.

Stateless transducer + modified transducer + using [aidatatang_200zh](http://www.openslr.org/62/) as extra training data.


|                        | test |comment                                                         |
|------------------------|------|----------------------------------------------------------------|
| greedy search          | 4.94 |--epoch 89, --avg 38, --max-duration 100, --max-sym-per-frame 1 |
| modified beam search   | 4.68 |--epoch 89, --avg 38, --max-duration 100  --beam-size 4         |

The training commands are:

```bash
cd egs/aishell/ASR
./prepare.sh --stop-stage 6
./prepare_aidatatang_200zh.sh

export CUDA_VISIBLE_DEVICES="0,1,2"

./transducer_stateless_modified-2/train.py \
  --world-size 3 \
  --num-epochs 90 \
  --start-epoch 0 \
  --exp-dir transducer_stateless_modified-2/exp-2 \
  --max-duration 250 \
  --lr-factor 2.0 \
  --context-size 2 \
  --modified-transducer-prob 0.25 \
  --datatang-prob 0.2
```

The tensorboard log is available at
<https://tensorboard.dev/experiment/oG72ZlWaSGua6fXkcGRRjA/>

The commands for decoding are

```bash
# greedy search
for epoch in 89; do
  for avg in 38; do
  ./transducer_stateless_modified-2/decode.py \
    --epoch $epoch \
    --avg $avg \
    --exp-dir transducer_stateless_modified-2/exp-2 \
    --max-duration 100 \
    --context-size 2 \
    --decoding-method greedy_search \
    --max-sym-per-frame 1
  done
done

# modified beam search
for epoch in 89; do
  for avg in 38; do
    ./transducer_stateless_modified-2/decode.py \
    --epoch $epoch \
    --avg $avg \
    --exp-dir transducer_stateless_modified-2/exp-2 \
    --max-duration 100 \
    --context-size 2 \
    --decoding-method modified_beam_search \
    --beam-size 4
  done
done
```

You can find a pre-trained model, decoding logs, and decoding results at
<https://huggingface.co/csukuangfj/icefall-aishell-transducer-stateless-modified-2-2022-03-01>

#### 2022-03-01

[./transducer_stateless_modified](./transducer_stateless_modified)

Stateless transducer + modified transducer.

|                        | test |comment                                                         |
|------------------------|------|----------------------------------------------------------------|
| greedy search          | 5.22 |--epoch 64, --avg 33, --max-duration 100, --max-sym-per-frame 1 |
| modified beam search   | 5.02 |--epoch 64, --avg 33, --max-duration 100  --beam-size 4         |

The training commands are:

```bash
cd egs/aishell/ASR
./prepare.sh --stop-stage 6

export CUDA_VISIBLE_DEVICES="0,1,2"

./transducer_stateless_modified/train.py \
  --world-size 3 \
  --num-epochs 90 \
  --start-epoch 0 \
  --exp-dir transducer_stateless_modified/exp-4 \
  --max-duration 250 \
  --lr-factor 2.0 \
  --context-size 2 \
  --modified-transducer-prob 0.25
```

The tensorboard log is available at
<https://tensorboard.dev/experiment/C27M8YxRQCa1t2XglTqlWg/>

The commands for decoding are

```bash
# greedy search
for epoch in 64; do
  for avg in 33; do
  ./transducer_stateless_modified/decode.py \
    --epoch $epoch \
    --avg $avg \
    --exp-dir transducer_stateless_modified/exp-4 \
    --max-duration 100 \
    --context-size 2 \
    --decoding-method greedy_search \
    --max-sym-per-frame 1
  done
done

# modified beam search
for epoch in 64; do
  for avg in 33; do
    ./transducer_stateless_modified/decode.py \
    --epoch $epoch \
    --avg $avg \
    --exp-dir transducer_stateless_modified/exp-4 \
    --max-duration 100 \
    --context-size 2 \
    --decoding-method modified_beam_search \
    --beam-size 4
  done
done
```

You can find a pre-trained model, decoding logs, and decoding results at
<https://huggingface.co/csukuangfj/icefall-aishell-transducer-stateless-modified-2022-03-01>


#### 2022-2-19
(Duo Ma): The tensorboard log for training is available at https://tensorboard.dev/experiment/25PmX3MxSVGTdvIdhOwllw/#scalars
You can find a pretrained model by visiting https://huggingface.co/shuanguanma/icefall_aishell_transducer_stateless_context_size2_epoch60_2022_2_19
|                           | test |comment                                  |
|---------------------------|------|-----------------------------------------|
| greedy search             | 5.4 |--epoch 59, --avg 10, --max-duration 100  |
| beam search               | 5.05|--epoch 59, --avg 10, --max-duration 100  |

You can use the following commands to reproduce our results:

```bash
export CUDA_VISIBLE_DEVICES="0,1,2,3"
python3 ./transducer_stateless/train.py \
      --world-size 4 \
      --num-epochs 60 \
      --start-epoch 0 \
      --exp-dir exp/transducer_stateless_context_size2 \
      --max-duration 100 \
      --lr-factor 2.5 \
      --context-size 2

lang_dir=data/lang_char
dir=exp/transducer_stateless_context_size2
python3 ./transducer_stateless/decode.py \
       --epoch 59 \
       --avg 10 \
       --exp-dir $dir \
       --lang-dir $lang_dir \
       --decoding-method greedy_search \
       --context-size 2 \
       --max-sym-per-frame 3

lang_dir=data/lang_char
dir=exp/transducer_stateless_context_size2
python3 ./transducer_stateless/decode.py \
       --epoch 59 \
       --avg 10 \
       --exp-dir $dir \
       --lang-dir $lang_dir \
       --decoding-method beam_search \
       --context-size 2 \
       --max-sym-per-frame 3
```

#### 2022-02-18
(Pingfeng Luo) : The tensorboard log for training is available at <https://tensorboard.dev/experiment/k3QL6QMhRbCwCKYKM9po9w/>
And pretrained model is available at <https://huggingface.co/pfluo/icefall-aishell-transducer-stateless-char-2021-12-29>

||test|
|--|--|
|CER| 5.05% |

You can use the following commands to reproduce our results:

```bash
export CUDA_VISIBLE_DEVICES="0,1,2,3,4,5,6,7,8"
./transducer_stateless/train.py \
  --bucketing-sampler True \
  --world-size 8 \
  --lang-dir data/lang_char \
  --num-epochs 60 \
  --start-epoch 0 \
  --exp-dir transducer_stateless/exp_rnnt_k2 \
  --max-duration 80 \
  --lr-factor 3

./transducer_stateless/decode.py \
  --epoch 59 \
  --avg 10 \
  --lang-dir data/lang_char \
  --exp-dir transducer_stateless/exp_rnnt_k2 \
  --max-duration 100 \
  --decoding-method beam_search \
  --beam-size 4
```

### Aishell training results (Conformer-MMI)
#### 2021-12-04
(Pingfeng Luo): Result of <https://github.com/k2-fsa/icefall/pull/140>

The tensorboard log for training is available at <https://tensorboard.dev/experiment/PSRYVbptRGynqpPRSykp1g>

And pretrained model is available at <https://huggingface.co/pfluo/icefall_aishell_mmi_model>

The best decoding results (CER) are listed below, we got this results by averaging models from epoch 61 to 85, and using `attention-decoder` decoder with num_paths equals to 100.

||test|
|--|--|
|CER| 4.94% |

||lm_scale|attention_scale|
|--|--|--|
|test|1.1|0.3|

You can use the following commands to reproduce our results:

```bash
git clone https://github.com/k2-fsa/icefall
cd icefall

cd egs/aishell/ASR
./prepare.sh

export CUDA_VISIBLE_DEVICES="0,1,2,3,4,5,6,7,8"
python conformer_mmi/train.py --bucketing-sampler True \
                              --max-duration 200 \
                              --start-epoch 0 \
                              --num-epochs 90 \
                              --world-size 8

python conformer_mmi/decode.py --nbest-scale 0.5 \
                               --epoch 85 \
                               --avg 25 \
                               --method attention-decoder \
                               --max-duration 20 \
                               --num-paths 100
```

### Aishell training results (Conformer-CTC)
#### 2021-11-16
(Wei Kang): Result of https://github.com/k2-fsa/icefall/pull/30

Pretrained model is available at https://huggingface.co/pkufool/icefall_asr_aishell_conformer_ctc

The best decoding results (CER) are listed below, we got this results by averaging models from epoch 60 to 84, and using `attention-decoder` decoder with num_paths equals to 100.

||test|
|--|--|
|CER| 4.26% |

To get more unique paths, we scaled the lattice.scores with 0.5 (see https://github.com/k2-fsa/icefall/pull/10#discussion_r690951662 for more details), we searched the lm_score_scale and attention_score_scale for best results, the scales that produced the CER above are also listed below.

||lm_scale|attention_scale|
|--|--|--|
|test|0.3|0.9|

You can use the following commands to reproduce our results:

```bash
git clone https://github.com/k2-fsa/icefall
cd icefall

cd egs/aishell/ASR
./prepare.sh

export CUDA_VISIBLE_DEVICES="0,1,2,3"
python conformer_ctc/train.py --bucketing-sampler True \
                              --max-duration 200 \
                              --start-epoch 0 \
                              --num-epochs 90 \
                              --world-size 4

python conformer_ctc/decode.py --nbest-scale 0.5 \
                               --epoch 84 \
                               --avg 25 \
                               --method attention-decoder \
                               --max-duration 20 \
                               --num-paths 100
```

### Aishell training results (Tdnn-Lstm)
#### 2021-09-13

(Wei Kang): Result of phone based Tdnn-Lstm model, https://github.com/k2-fsa/icefall/pull/30

Pretrained model is available at https://huggingface.co/pkufool/icefall_asr_aishell_conformer_ctc_lstm_ctc

The best decoding results (CER) are listed below, we got this results by averaging models from epoch 19 to 8, and using `1best` decoding method.

||test|
|--|--|
<<<<<<< HEAD
|CER| 10.16% |

### Aishell training results (zipformer + CR-CTC)

See <https://github.com/k2-fsa/icefall/pull/1980> for more details.

[zipformer](./zipformer)

#### Non-streaming

##### medium-scale model, number of model parameters: 66218471, i.e., 66.2 M

| decoding method                      | test       | dev        | comment             |
|--------------------------------------|------------|------------|---------------------|
| ctc-greedy-search                    | 3.98       | 3.69       | --epoch 60 --avg 28 |
| ctc-prefix-beam-search               | 3.98       | 3.70       | --epoch 60 --avg 21 |

The training command using 2 32G-V100 GPUs is:
```bash
export CUDA_VISIBLE_DEVICES="0,1"
./zipformer/train.py \
  --world-size 2 \
  --num-epochs 60 \
  --start-epoch 1 \
  --use-fp16 1 \
  --context-size 1 \
  --enable-musan 0 \
  --exp-dir zipformer/exp \
  --max-duration 500 \
  --base-lr 0.045 \
  --lr-batches 7500 \
  --lr-epochs 18 \
  --spec-aug-time-warp-factor 20 \
  --use-ctc 1 \
  --use-cr-ctc 1 \
  --use-transducer 0 \
  --enable-spec-aug 0 \
  --cr-loss-scale 0.2
```

The decoding command is:
```bash
export CUDA_VISIBLE_DEVICES="0"
for m in ctc-greedy-search ctc-prefix-beam-search; do
  ./zipformer/ctc_decode.py \
    --epoch 60 \
    --avg 28 \
    --exp-dir zipformer/exp \
    --use-cr-ctc 1 \
    --use-ctc 1 \
    --use-transducer 0 \
    --max-duration 600 \
    --decoding-method $m
done
```

Pretrained models, training logs, decoding logs, tensorboard and decoding results
are available at
<https://huggingface.co/MistMoon/icefall-asr-aishell-zipformer-medium-cr-ctc-20250702>
=======
|CER| 10.16% |
>>>>>>> 63768571
<|MERGE_RESOLUTION|>--- conflicted
+++ resolved
@@ -998,66 +998,4 @@
 
 ||test|
 |--|--|
-<<<<<<< HEAD
-|CER| 10.16% |
-
-### Aishell training results (zipformer + CR-CTC)
-
-See <https://github.com/k2-fsa/icefall/pull/1980> for more details.
-
-[zipformer](./zipformer)
-
-#### Non-streaming
-
-##### medium-scale model, number of model parameters: 66218471, i.e., 66.2 M
-
-| decoding method                      | test       | dev        | comment             |
-|--------------------------------------|------------|------------|---------------------|
-| ctc-greedy-search                    | 3.98       | 3.69       | --epoch 60 --avg 28 |
-| ctc-prefix-beam-search               | 3.98       | 3.70       | --epoch 60 --avg 21 |
-
-The training command using 2 32G-V100 GPUs is:
-```bash
-export CUDA_VISIBLE_DEVICES="0,1"
-./zipformer/train.py \
-  --world-size 2 \
-  --num-epochs 60 \
-  --start-epoch 1 \
-  --use-fp16 1 \
-  --context-size 1 \
-  --enable-musan 0 \
-  --exp-dir zipformer/exp \
-  --max-duration 500 \
-  --base-lr 0.045 \
-  --lr-batches 7500 \
-  --lr-epochs 18 \
-  --spec-aug-time-warp-factor 20 \
-  --use-ctc 1 \
-  --use-cr-ctc 1 \
-  --use-transducer 0 \
-  --enable-spec-aug 0 \
-  --cr-loss-scale 0.2
-```
-
-The decoding command is:
-```bash
-export CUDA_VISIBLE_DEVICES="0"
-for m in ctc-greedy-search ctc-prefix-beam-search; do
-  ./zipformer/ctc_decode.py \
-    --epoch 60 \
-    --avg 28 \
-    --exp-dir zipformer/exp \
-    --use-cr-ctc 1 \
-    --use-ctc 1 \
-    --use-transducer 0 \
-    --max-duration 600 \
-    --decoding-method $m
-done
-```
-
-Pretrained models, training logs, decoding logs, tensorboard and decoding results
-are available at
-<https://huggingface.co/MistMoon/icefall-asr-aishell-zipformer-medium-cr-ctc-20250702>
-=======
-|CER| 10.16% |
->>>>>>> 63768571
+|CER| 10.16% |